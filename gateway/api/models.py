--- conflicted
+++ resolved
@@ -31,7 +31,7 @@
     max_workers = models.IntegerField(
         null=True,
     )
-<<<<<<< HEAD
+
     PYTHON_V3_8 = "py38"
     PYTHON_V3_9 = "py39"
     PYTHON_V3_10 = "py310"
@@ -46,8 +46,6 @@
         null=True,
         blank=True,
     )
-=======
->>>>>>> 626ba3ce
 
     def __str__(self):
         return self.id
