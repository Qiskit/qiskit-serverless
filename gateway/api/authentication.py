"""CustomTokenBackend."""

import logging
from dataclasses import dataclass

import requests
from django.conf import settings
from django.contrib.auth import get_user_model
from django.contrib.auth.models import Group, Permission
from rest_framework import authentication

from api.models import VIEW_PROGRAM_PERMISSION, RUN_PROGRAM_PERMISSION, Provider
from api.models_proxies import QuantumUserProxy
from api.utils import safe_request


User = get_user_model()
logger = logging.getLogger("gateway.authentication")


@dataclass
class CustomToken:
    """CustomToken."""

    token: str


class CustomTokenBackend(authentication.BaseAuthentication):
    """Custom token backend for authentication against 3rd party auth service."""

    def authenticate(self, request):  # pylint: disable=too-many-branches
        auth_url = settings.SETTINGS_TOKEN_AUTH_URL
        verification_url = settings.SETTINGS_TOKEN_AUTH_VERIFICATION_URL
        auth_header = request.META.get("HTTP_AUTHORIZATION")

        quantum_user = None
        token = None
        if auth_header is not None and auth_url is not None:
            token = auth_header.split(" ")[-1]

            auth_data = safe_request(
                request=lambda: requests.post(
                    auth_url,
                    json={settings.SETTINGS_TOKEN_AUTH_TOKEN_FIELD: token},
                    timeout=60,
                )
            )
            if auth_data is not None:
                user_id = auth_data.get(settings.SETTINGS_TOKEN_AUTH_USER_FIELD)

                verification_data = safe_request(
                    request=lambda: requests.get(
                        verification_url,
                        headers={"Authorization": auth_data.get("id")},
                        timeout=60,
                    )
                )

                if verification_data is not None:
                    verifications = []
                    for (
                        verification_field
                    ) in settings.SETTINGS_TOKEN_AUTH_VERIFICATION_FIELD.split(";"):
                        nested_field_value = verification_data
                        for nested_field in verification_field.split(","):
                            nested_field_value = nested_field_value.get(nested_field)
                        verifications.append(nested_field_value)

                    verified = all(verifications)

                    if user_id is not None and verified:
                        quantum_user, created = QuantumUserProxy.objects.get_or_create(
                            username=user_id
                        )
                        if created:
                            logger.info("New user created")
                        quantum_user.update_groups(auth_data.get("id"))

                    elif user_id is None:
                        logger.warning("Problems authenticating: No user id.")

                    else:  # not verified
                        logger.warning("Problems authenticating: User is not verified.")

                else:  # verification_data is None
                    logger.warning(
                        "Problems authenticating: No verification data returned from request."
                    )

            else:  # auth_data is None
                logger.warning(
                    "Problems authenticating: No authorization data returned from auth url."
                )

        elif auth_header is None:
            logger.warning(
                "Problems authenticating: User did not provide authorization token."
            )

        else:  # auth_url is None
            logger.warning(
                "Problems authenticating: No auth url: something is broken in our settings."
            )

        return quantum_user, CustomToken(token.encode()) if token else None


class MockAuthBackend(authentication.BaseAuthentication):
    """Custom mock auth backend for tests."""

    def authenticate(self, request):
        user = None
        token = None

        auth_header = request.META.get("HTTP_AUTHORIZATION")
        if auth_header is not None:
            token = auth_header.split(" ")[-1]

            if settings.SETTINGS_AUTH_MOCK_TOKEN is not None:
                if token == settings.SETTINGS_AUTH_MOCK_TOKEN:
                    user, created = User.objects.get_or_create(username="mockuser")
                    if created:
                        logger.info("New user created")
                        view_program = Permission.objects.get(
                            codename=VIEW_PROGRAM_PERMISSION
                        )
                        run_program = Permission.objects.get(
                            codename=RUN_PROGRAM_PERMISSION
                        )
                        group, created = Group.objects.get_or_create(name="mockgroup")
                        group.permissions.add(view_program)
                        group.permissions.add(run_program)
                        group.user_set.add(user)
                        logger.info("New group created")
<<<<<<< HEAD
                        provider = Provider.objects.create(
                            name="mockprovider", registry="icr.io"
                        )
                        provider.admin_groups.add(group)
=======
                        Provider.objects.create(
                            name="mockprovider",
                            admin_group=group,
                            registry=settings.SETTINGS_AUTH_MOCKPROVIDER_REGISTRY,
                        )
>>>>>>> b9b4f85e
                        logger.info("New provider created")

        return user, CustomToken(token.encode()) if token else None<|MERGE_RESOLUTION|>--- conflicted
+++ resolved
@@ -132,18 +132,10 @@
                         group.permissions.add(run_program)
                         group.user_set.add(user)
                         logger.info("New group created")
-<<<<<<< HEAD
                         provider = Provider.objects.create(
-                            name="mockprovider", registry="icr.io"
+                            name="mockprovider", registry=settings.SETTINGS_AUTH_MOCKPROVIDER_REGISTRY,
                         )
                         provider.admin_groups.add(group)
-=======
-                        Provider.objects.create(
-                            name="mockprovider",
-                            admin_group=group,
-                            registry=settings.SETTINGS_AUTH_MOCKPROVIDER_REGISTRY,
-                        )
->>>>>>> b9b4f85e
                         logger.info("New provider created")
 
         return user, CustomToken(token.encode()) if token else None