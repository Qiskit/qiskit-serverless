--- conflicted
+++ resolved
@@ -77,7 +77,6 @@
         """
         return JobSerializerWithoutResult(*args, **kwargs)
 
-<<<<<<< HEAD
     def get_queryset(self):
         """
         Returns a filtered queryset of `Job` objects based on the `filter` query parameter.
@@ -97,8 +96,6 @@
                 return self.jobs_repository.get_user_jobs_without_provider(self.request.user)
         return Job.objects.filter(author=self.request.user).order_by("-created")
 
-=======
->>>>>>> 7d94b09b
     def retrieve(self, request, pk=None):  # pylint: disable=unused-argument
         """Get job:"""
         tracer = trace.get_tracer("gateway.tracer")
