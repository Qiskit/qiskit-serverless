"""
Django Rest framework Job views for api application:

Version views inherit from the different views.
"""
import json
import logging
import os

# pylint: disable=duplicate-code
from opentelemetry import trace
from opentelemetry.exporter.otlp.proto.grpc.trace_exporter import OTLPSpanExporter
from opentelemetry.sdk.resources import SERVICE_NAME, Resource
from opentelemetry.sdk.trace import TracerProvider
from opentelemetry.sdk.trace.export import BatchSpanProcessor
from rest_framework.decorators import action
from rest_framework import viewsets, status
from rest_framework.response import Response

from qiskit_ibm_runtime import RuntimeInvalidStateError, QiskitRuntimeService
from api.utils import retry_function, sanitize_name, sanitize_boolean
from api.access_policies.providers import ProviderAccessPolicy
from api.models import Job, RuntimeJob
from api.ray import get_job_handler
from api.views.enums.type_filter import TypeFilter
from api.services.result_storage import ResultStorage
from api.access_policies.jobs import JobAccessPolicies
from api.repositories.jobs import JobsRepository
from api.models import VIEW_PROGRAM_PERMISSION
from api.repositories.functions import FunctionRepository
from api.repositories.providers import ProviderRepository
from api.serializers import JobSerializer, JobSerializerWithoutResult
from api.decorators.trace_decorator import trace_decorator_factory

# pylint: disable=duplicate-code
logger = logging.getLogger("gateway")
resource = Resource(attributes={SERVICE_NAME: "QiskitServerless-Gateway"})
tracer_provider = TracerProvider(resource=resource)
otel_exporter = BatchSpanProcessor(
    OTLPSpanExporter(
        endpoint=os.environ.get(
            "OTEL_EXPORTER_OTLP_TRACES_ENDPOINT", "http://otel-collector:4317"
        ),
        insecure=bool(int(os.environ.get("OTEL_EXPORTER_OTLP_TRACES_INSECURE", "0"))),
    )
)
tracer_provider.add_span_processor(otel_exporter)
if bool(int(os.environ.get("OTEL_ENABLED", "0"))):
    trace._set_tracer_provider(  # pylint: disable=protected-access
        tracer_provider, log=False
    )

_trace = trace_decorator_factory("jobs")


class JobViewSet(viewsets.GenericViewSet):
    """
    Job ViewSet configuration using GenericViewSet.
    """

    BASE_NAME = "jobs"

    jobs_repository = JobsRepository()
    function_repository = FunctionRepository()
    provider_repository = ProviderRepository()

    def get_serializer_class(self):
        """
        Returns the default serializer class for the view.
        """
        return self.serializer_class

    @staticmethod
    def get_serializer_job(*args, **kwargs):
        """
        Returns a `JobSerializer` instance
        """
        return JobSerializer(*args, **kwargs)

    @staticmethod
    def get_serializer_job_without_result(*args, **kwargs):
        """
        Returns a `JobSerializerWithoutResult` instance
        """
        return JobSerializerWithoutResult(*args, **kwargs)

    def get_queryset(self):
        """
        Returns a filtered queryset of `Job` objects based on the `filter` query parameter.

        - If `filter=catalog`, returns jobs authored by the user with an existing provider.
        - If `filter=serverless`, returns jobs authored by the user without a provider.
        - Otherwise, returns all jobs authored by the user.

        Returns:
            QuerySet: A filtered queryset of `Job` objects ordered by creation date (descending).
        """
        type_filter = self.request.query_params.get("filter")
        if type_filter:
            if type_filter == TypeFilter.CATALOG:
                return self.jobs_repository.get_user_jobs_with_provider(
                    self.request.user
                )
            if type_filter == TypeFilter.SERVERLESS:
                return self.jobs_repository.get_user_jobs_without_provider(
                    self.request.user
                )
        return self.jobs_repository.get_user_jobs(self.request.user)

    @_trace
    def retrieve(self, request, pk=None):  # pylint: disable=unused-argument
        """Get job:"""
        author = self.request.user
        return_with_result = sanitize_boolean(
            request.query_params.get("with_result", "true")
        )
        job = self.jobs_repository.get_job_by_id(pk)
        if job is None:
            return Response(
                {"message": f"Job [{pk}] nor found"},
                status=status.HTTP_404_NOT_FOUND,
            )
<<<<<<< HEAD
=======
            job = self.jobs_repository.get_job_by_id(pk)
            if job is None:
                return Response(
                    {"message": f"Job [{pk}] not found"},
                    status=status.HTTP_404_NOT_FOUND,
                )
>>>>>>> 55d3265c

        if not JobAccessPolicies.can_access(author, job):
            return Response(
                {"message": f"Job [{pk}] was not found."},
                status=status.HTTP_404_NOT_FOUND,
            )

        if not JobAccessPolicies.can_read_result(author, job):
            serializer = self.get_serializer_job_without_result(job)
            return Response(serializer.data)

        if return_with_result:
            result_store = ResultStorage(author.username)
            result = result_store.get(str(job.id))
            if result is not None:
                job.result = result

        serializer = (
            self.get_serializer_job
            if return_with_result
            else self.get_serializer_job_without_result
        )
        serialized = serializer(job)

        return Response(serialized.data)

    @_trace
    def list(self, request):
        """List jobs:"""
        queryset = self.get_queryset()

        page = self.paginate_queryset(queryset)
        if page is not None:
            serializer = self.get_serializer_job_without_result(page, many=True)
            return self.get_paginated_response(serializer.data)

        serializer = self.get_serializer_job_without_result(queryset, many=True)
        return Response(serializer.data)

    @_trace
    @action(methods=["GET"], detail=False, url_path="provider")
    def provider_list(self, request):
        """
        It returns a list with the jobs for the provider function:
            provider_name/function_title
        """
        provider_name = sanitize_name(request.query_params.get("provider"))
        function_title = sanitize_name(request.query_params.get("function"))

        if function_title is None or provider_name is None:
            return Response(
                {
                    "message": "Qiskit Function title and Provider name are mandatory"  # pylint: disable=line-too-long
                },
                status=status.HTTP_400_BAD_REQUEST,
            )

        provider = self.provider_repository.get_provider_by_name(name=provider_name)
        if provider is None:
            return Response(
                {"message": f"Provider {provider_name} doesn't exist."},
                status=status.HTTP_404_NOT_FOUND,
            )
        if not ProviderAccessPolicy.can_access(user=request.user, provider=provider):
            return Response(
                {"message": f"Provider {provider_name} doesn't exist."},
                status=status.HTTP_404_NOT_FOUND,
            )

        function = self.function_repository.get_function_by_permission(
            user=request.user,
            permission_name=VIEW_PROGRAM_PERMISSION,
            function_title=function_title,
            provider_name=provider_name,
        )
        if not function:
            return Response(
                {
                    "message": f"Qiskit Function {provider_name}/{function_title} doesn't exist."  # pylint: disable=line-too-long
                },
                status=status.HTTP_404_NOT_FOUND,
            )

        jobs_queryset = self.jobs_repository.get_program_jobs(function)
        page = self.paginate_queryset(jobs_queryset)
        if page is not None:
            serializer = self.get_serializer_job_without_result(page, many=True)
            return self.get_paginated_response(serializer.data)

        serializer = self.get_serializer_job_without_result(jobs_queryset, many=True)
        return Response(serializer.data)

    @_trace
    @action(methods=["POST"], detail=True)
    def result(self, request, pk=None):  # pylint: disable=invalid-name,unused-argument
        """Save result of a job."""
<<<<<<< HEAD
        author = self.request.user
        job = self.jobs_repository.get_job_by_id(pk)
        if job is None:
            return Response(
                {"message": f"Job [{pk}] nor found"},
                status=status.HTTP_404_NOT_FOUND,
            )

        can_save_result = JobAccessPolicies.can_save_result(author, job)
        if not can_save_result:
            return Response(
                {"message": f"Job [{job.id}] nor found"},
                status=status.HTTP_404_NOT_FOUND,
            )
=======
        tracer = trace.get_tracer("gateway.tracer")
        ctx = TraceContextTextMapPropagator().extract(carrier=request.headers)
        with tracer.start_as_current_span("gateway.job.result", context=ctx):
            author = self.request.user
            job = self.jobs_repository.get_job_by_id(pk)
            if job is None:
                return Response(
                    {"message": f"Job [{pk}] not found"},
                    status=status.HTTP_404_NOT_FOUND,
                )

            can_save_result = JobAccessPolicies.can_save_result(author, job)
            if not can_save_result:
                return Response(
                    {"message": f"Job [{job.id}] not found"},
                    status=status.HTTP_404_NOT_FOUND,
                )
>>>>>>> 55d3265c

        job.result = json.dumps(request.data.get("result"))
        result_storage = ResultStorage(author.username)
        result_storage.save(job.id, job.result)

        serializer = self.get_serializer(job)
        return Response(serializer.data)

<<<<<<< HEAD
    @_trace
=======
    @action(methods=["PATCH"], detail=True)
    def sub_status(self, request, pk=None):
        """Update the sub status of a job."""
        tracer = trace.get_tracer("gateway.tracer")
        ctx = TraceContextTextMapPropagator().extract(carrier=request.headers)
        with tracer.start_as_current_span("gateway.job.sub_status", context=ctx):
            author = self.request.user
            sub_status = self.request.data.get("sub_status")
            if sub_status is None or sub_status not in Job.RUNNING_SUB_STATUSES:
                return Response(
                    {"message": "'sub_status' not provided or is not valid"},
                    status=status.HTTP_400_BAD_REQUEST,
                )

            def set_sub_status():
                job = self.jobs_repository.get_job_by_id(pk)

                if job is None:
                    return Response(
                        {"message": f"Job [{pk}] not found"},
                        status=status.HTTP_404_NOT_FOUND,
                    )

                # If we import this with the regular imports,
                # update jobs statuses test command fail.
                # it should be something related with python import order.
                from api.management.commands.update_jobs_statuses import (  # pylint: disable=import-outside-toplevel
                    update_job_status,
                )

                update_job_status(job)

                can_update_sub_status = JobAccessPolicies.can_update_sub_status(
                    author, job
                )
                if not can_update_sub_status:
                    return Response(
                        {"message": f"Job [{job.id}] not found"},
                        status=status.HTTP_404_NOT_FOUND,
                    )

                if job.status != Job.RUNNING:
                    logger.warning(
                        "'sub_status' cannot change because the job"
                        " [%s] current status is not Running",
                        job.id,
                    )
                    return Response(
                        {
                            "message": "Cannot update 'sub_status' when is not"
                            f" in RUNNING status. (Currently {job.status})"
                        },
                        status=status.HTTP_403_FORBIDDEN,
                    )

                self.jobs_repository.update_job_sub_status(job, sub_status)
                job = self.jobs_repository.get_job_by_id(pk)
                job_serialized = self.get_serializer_job_without_result(job)

                return Response({"job": job_serialized.data})

            result = retry_function(
                callback=set_sub_status,
                error_message=f"Job[{pk}] record has not been updated due to lock.",
                error_message_level=logging.WARNING,
            )

        return result

>>>>>>> 55d3265c
    @action(methods=["GET"], detail=True)
    def logs(self, request, pk=None):  # pylint: disable=invalid-name,unused-argument
        """Returns logs from job."""
        job = Job.objects.filter(pk=pk).first()
        if job is None:
            logger.warning("Job [%s] not found", pk)
            return Response(status=404)

        logs = job.logs
        author = self.request.user
        if job.program and job.program.provider:
            provider_groups = job.program.provider.admin_groups.all()
            author_groups = author.groups.all()
            has_access = any(group in provider_groups for group in author_groups)
            if has_access:
                return Response({"logs": logs})
            return Response({"logs": "No available logs"})

        if author == job.author:
            return Response({"logs": logs})
        return Response({"logs": "No available logs"})

    def get_runtime_job(self, job):
        """get runtime job for job"""
        return RuntimeJob.objects.filter(job=job)

    @_trace
    @action(methods=["POST"], detail=True)
    def stop(self, request, pk=None):  # pylint: disable=invalid-name,unused-argument
        """Stops job"""
        job = self.get_object()
        if not job.in_terminal_state():
            job.status = Job.STOPPED
            job.save(update_fields=["status"])
        message = "Job has been stopped."
        runtime_jobs = self.get_runtime_job(job)
        if runtime_jobs and len(runtime_jobs) != 0:
            if request.data.get("service"):
                service = QiskitRuntimeService(
                    **json.loads(request.data.get("service"), cls=json.JSONDecoder)[
                        "__value__"
                    ]
                )
                for runtime_job_entry in runtime_jobs:
                    jobinstance = service.job(runtime_job_entry.runtime_job)
                    if jobinstance:
                        try:
                            logger.info("canceling [%s]", runtime_job_entry.runtime_job)
                            jobinstance.cancel()
                        except RuntimeInvalidStateError:
                            logger.warning("cancel failed")

                        if jobinstance.session_id:
                            service._api_client.cancel_session(  # pylint: disable=protected-access
                                jobinstance.session_id
                            )

        if job.compute_resource:
            if job.compute_resource.active:
                job_handler = get_job_handler(job.compute_resource.host)
                if job_handler is not None:
                    was_running = job_handler.stop(job.ray_job_id)
                    if not was_running:
                        message = "Job was already not running."
                else:
                    logger.warning(
                        "Compute resource is not accessible %s",
                        job.compute_resource,
                    )
        return Response({"message": message})

    @_trace
    @action(methods=["POST"], detail=True)
    def add_runtimejob(
        self, request, pk=None
    ):  # pylint: disable=invalid-name,unused-argument
        """Add RuntimeJob to job"""
        if not request.data.get("runtime_job"):
            return Response(
                {
                    "message": "Got empty `runtime_job` field. Please, specify `runtime_job`."
                },
                status=status.HTTP_400_BAD_REQUEST,
            )
        job = self.get_object()
        runtimejob = RuntimeJob(
            job=job,
            runtime_job=request.data.get("runtime_job"),
            runtime_session=request.data.get("runtime_session"),
        )
        runtimejob.save()
        message = "RuntimeJob is added."
        return Response({"message": message})

    @_trace
    @action(methods=["GET"], detail=True)
    def list_runtimejob(
        self, request, pk=None
    ):  # pylint: disable=invalid-name,unused-argument
        """Add RuntimeJpb to job"""
        job = self.get_object()
        runtimejobs = RuntimeJob.objects.filter(job=job)
        ids = []
        for runtimejob in runtimejobs:
            ids.append(runtimejob.runtime_job)
        return Response(json.dumps(ids))<|MERGE_RESOLUTION|>--- conflicted
+++ resolved
@@ -117,18 +117,9 @@
         job = self.jobs_repository.get_job_by_id(pk)
         if job is None:
             return Response(
-                {"message": f"Job [{pk}] nor found"},
-                status=status.HTTP_404_NOT_FOUND,
-            )
-<<<<<<< HEAD
-=======
-            job = self.jobs_repository.get_job_by_id(pk)
-            if job is None:
-                return Response(
-                    {"message": f"Job [{pk}] not found"},
-                    status=status.HTTP_404_NOT_FOUND,
-                )
->>>>>>> 55d3265c
+                {"message": f"Job [{pk}] not found"},
+                status=status.HTTP_404_NOT_FOUND,
+            )
 
         if not JobAccessPolicies.can_access(author, job):
             return Response(
@@ -225,121 +216,94 @@
     @action(methods=["POST"], detail=True)
     def result(self, request, pk=None):  # pylint: disable=invalid-name,unused-argument
         """Save result of a job."""
-<<<<<<< HEAD
         author = self.request.user
         job = self.jobs_repository.get_job_by_id(pk)
         if job is None:
             return Response(
-                {"message": f"Job [{pk}] nor found"},
+                {"message": f"Job [{pk}] not found"},
                 status=status.HTTP_404_NOT_FOUND,
             )
 
         can_save_result = JobAccessPolicies.can_save_result(author, job)
         if not can_save_result:
             return Response(
-                {"message": f"Job [{job.id}] nor found"},
-                status=status.HTTP_404_NOT_FOUND,
-            )
-=======
-        tracer = trace.get_tracer("gateway.tracer")
-        ctx = TraceContextTextMapPropagator().extract(carrier=request.headers)
-        with tracer.start_as_current_span("gateway.job.result", context=ctx):
-            author = self.request.user
+                {"message": f"Job [{job.id}] not found"},
+                status=status.HTTP_404_NOT_FOUND,
+            )
+
+        job.result = json.dumps(request.data.get("result"))
+        result_storage = ResultStorage(author.username)
+        result_storage.save(job.id, job.result)
+
+        serializer = self.get_serializer(job)
+        return Response(serializer.data)
+
+    @_trace
+    @action(methods=["PATCH"], detail=True)
+    def sub_status(self, request, pk=None):
+        """Update the sub status of a job."""
+        author = self.request.user
+        sub_status = self.request.data.get("sub_status")
+        if sub_status is None or sub_status not in Job.RUNNING_SUB_STATUSES:
+            return Response(
+                {"message": "'sub_status' not provided or is not valid"},
+                status=status.HTTP_400_BAD_REQUEST,
+            )
+
+        def set_sub_status():
             job = self.jobs_repository.get_job_by_id(pk)
+
             if job is None:
                 return Response(
                     {"message": f"Job [{pk}] not found"},
                     status=status.HTTP_404_NOT_FOUND,
                 )
 
-            can_save_result = JobAccessPolicies.can_save_result(author, job)
-            if not can_save_result:
+            # If we import this with the regular imports,
+            # update jobs statuses test command fail.
+            # it should be something related with python import order.
+            from api.management.commands.update_jobs_statuses import (  # pylint: disable=import-outside-toplevel
+                update_job_status,
+            )
+
+            update_job_status(job)
+
+            can_update_sub_status = JobAccessPolicies.can_update_sub_status(author, job)
+            if not can_update_sub_status:
                 return Response(
                     {"message": f"Job [{job.id}] not found"},
                     status=status.HTTP_404_NOT_FOUND,
                 )
->>>>>>> 55d3265c
-
-        job.result = json.dumps(request.data.get("result"))
-        result_storage = ResultStorage(author.username)
-        result_storage.save(job.id, job.result)
-
-        serializer = self.get_serializer(job)
-        return Response(serializer.data)
-
-<<<<<<< HEAD
-    @_trace
-=======
-    @action(methods=["PATCH"], detail=True)
-    def sub_status(self, request, pk=None):
-        """Update the sub status of a job."""
-        tracer = trace.get_tracer("gateway.tracer")
-        ctx = TraceContextTextMapPropagator().extract(carrier=request.headers)
-        with tracer.start_as_current_span("gateway.job.sub_status", context=ctx):
-            author = self.request.user
-            sub_status = self.request.data.get("sub_status")
-            if sub_status is None or sub_status not in Job.RUNNING_SUB_STATUSES:
+
+            if job.status != Job.RUNNING:
+                logger.warning(
+                    "'sub_status' cannot change because the job"
+                    " [%s] current status is not Running",
+                    job.id,
+                )
                 return Response(
-                    {"message": "'sub_status' not provided or is not valid"},
-                    status=status.HTTP_400_BAD_REQUEST,
-                )
-
-            def set_sub_status():
-                job = self.jobs_repository.get_job_by_id(pk)
-
-                if job is None:
-                    return Response(
-                        {"message": f"Job [{pk}] not found"},
-                        status=status.HTTP_404_NOT_FOUND,
-                    )
-
-                # If we import this with the regular imports,
-                # update jobs statuses test command fail.
-                # it should be something related with python import order.
-                from api.management.commands.update_jobs_statuses import (  # pylint: disable=import-outside-toplevel
-                    update_job_status,
-                )
-
-                update_job_status(job)
-
-                can_update_sub_status = JobAccessPolicies.can_update_sub_status(
-                    author, job
-                )
-                if not can_update_sub_status:
-                    return Response(
-                        {"message": f"Job [{job.id}] not found"},
-                        status=status.HTTP_404_NOT_FOUND,
-                    )
-
-                if job.status != Job.RUNNING:
-                    logger.warning(
-                        "'sub_status' cannot change because the job"
-                        " [%s] current status is not Running",
-                        job.id,
-                    )
-                    return Response(
-                        {
-                            "message": "Cannot update 'sub_status' when is not"
-                            f" in RUNNING status. (Currently {job.status})"
-                        },
-                        status=status.HTTP_403_FORBIDDEN,
-                    )
-
-                self.jobs_repository.update_job_sub_status(job, sub_status)
-                job = self.jobs_repository.get_job_by_id(pk)
-                job_serialized = self.get_serializer_job_without_result(job)
-
-                return Response({"job": job_serialized.data})
-
-            result = retry_function(
-                callback=set_sub_status,
-                error_message=f"Job[{pk}] record has not been updated due to lock.",
-                error_message_level=logging.WARNING,
-            )
+                    {
+                        "message": "Cannot update 'sub_status' when is not"
+                        f" in RUNNING status. (Currently {job.status})"
+                    },
+                    status=status.HTTP_403_FORBIDDEN,
+                )
+
+            self.jobs_repository.update_job_sub_status(job, sub_status)
+            job = self.jobs_repository.get_job_by_id(pk)
+            job_serialized = self.get_serializer_job_without_result(job)
+
+            return Response({"job": job_serialized.data})
+
+        result = retry_function(
+            callback=set_sub_status,
+            error_message=f"Job[{pk}] record has not been updated due to lock.",
+            error_message_level=logging.WARNING,
+        )
 
         return result
 
->>>>>>> 55d3265c
+    @_trace
     @action(methods=["GET"], detail=True)
     def logs(self, request, pk=None):  # pylint: disable=invalid-name,unused-argument
         """Returns logs from job."""
