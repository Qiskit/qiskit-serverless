"""
Views api for V1.
"""

from drf_yasg.utils import swagger_auto_schema
from rest_framework import permissions, status
from rest_framework.decorators import action
from rest_framework.pagination import LimitOffsetPagination


from api import views
<<<<<<< HEAD
from api.models import RuntimeJob
=======
from api.models import Job
>>>>>>> 59d959b4
from api.permissions import IsOwner
from . import serializers as v1_serializers


class ProgramViewSet(views.ProgramViewSet):
    """
    Quantum function view set first version. Use ProgramSerializer V1.
    """

    serializer_class = v1_serializers.ProgramSerializer
    pagination_class = None
    permission_classes = [permissions.IsAuthenticated]

    @staticmethod
    def get_serializer_job_config(*args, **kwargs):
        return v1_serializers.JobConfigSerializer(*args, **kwargs)

    @staticmethod
    def get_serializer_upload_program(*args, **kwargs):
        return v1_serializers.UploadProgramSerializer(*args, **kwargs)

    @staticmethod
    def get_serializer_run_program(*args, **kwargs):
        return v1_serializers.RunProgramSerializer(*args, **kwargs)

    @staticmethod
    def get_serializer_run_job(*args, **kwargs):
        return v1_serializers.RunJobSerializer(*args, **kwargs)

    @swagger_auto_schema(
        operation_description="List author Qiskit Functions",
        responses={status.HTTP_200_OK: v1_serializers.ProgramSerializer(many=True)},
    )
    def list(self, request):
        return super().list(request)

    @swagger_auto_schema(
        operation_description="Upload a Qiskit Function",
        request_body=v1_serializers.UploadProgramSerializer,
        responses={status.HTTP_200_OK: v1_serializers.UploadProgramSerializer},
    )
    @action(methods=["POST"], detail=False)
    def upload(self, request):
        return super().upload(request)

    @swagger_auto_schema(
        operation_description="Run an existing Qiskit Function",
        request_body=v1_serializers.RunProgramSerializer,
        responses={status.HTTP_200_OK: v1_serializers.RunJobSerializer},
    )
    @action(methods=["POST"], detail=False)
    def run(self, request):
        return super().run(request)


class JobViewSet(views.JobViewSet):
    """
    Job view set first version. Use JobSerializer V1.
    """

    serializer_class = v1_serializers.JobSerializer
    pagination_class = LimitOffsetPagination
    permission_classes = [permissions.IsAuthenticated, IsOwner]

    def get_serializer_class(self):
        return v1_serializers.JobSerializer

    @swagger_auto_schema(
        operation_description="Get author Job",
        responses={status.HTTP_200_OK: v1_serializers.JobSerializer(many=False)},
    )
    def retrieve(self, request, pk=None):
        return super().retrieve(request, pk)

    @swagger_auto_schema(
        operation_description="List author Jobs",
        responses={status.HTTP_200_OK: v1_serializers.JobSerializer(many=True)},
    )
    def list(self, request):
        return super().list(request)

    @swagger_auto_schema(
        operation_description="Save the result of a job",
        responses={status.HTTP_200_OK: v1_serializers.JobSerializer(many=False)},
    )
    @action(methods=["POST"], detail=True)
    def result(self, request, pk=None):
        return super().result(request, pk)

    ### We are not returning serializers in the rest of the end-points


class FilesViewSet(views.FilesViewSet):
    """
    Files view set.
    """

    permission_classes = [permissions.IsAuthenticated, IsOwner]<|MERGE_RESOLUTION|>--- conflicted
+++ resolved
@@ -9,11 +9,6 @@
 
 
 from api import views
-<<<<<<< HEAD
-from api.models import RuntimeJob
-=======
-from api.models import Job
->>>>>>> 59d959b4
 from api.permissions import IsOwner
 from . import serializers as v1_serializers
 
