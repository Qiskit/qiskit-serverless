--- conflicted
+++ resolved
@@ -34,132 +34,4 @@
         """
         Returns a `JobSerializerWithoutResult` instance
         """
-<<<<<<< HEAD
-        return v1_serializers.JobSerializerWithoutResult(*args, **kwargs)
-
-    @swagger_auto_schema(
-        operation_description="Get author Job",
-        responses={status.HTTP_200_OK: v1_serializers.JobSerializer(many=False)},
-    )
-    def retrieve(self, request, pk=None):
-        return super().retrieve(request, pk)
-
-    @swagger_auto_schema(
-        operation_description="Save the result of a job",
-        responses={status.HTTP_200_OK: v1_serializers.JobSerializer(many=False)},
-    )
-    @action(methods=["POST"], detail=True)
-    def result(self, request, pk=None):
-        return super().result(request, pk)
-
-    @swagger_auto_schema(
-        operation_description="Update the sub status of a job",
-        request_body=openapi.Schema(
-            type=openapi.TYPE_OBJECT,
-            required=["sub_status"],
-            properties={"sub_status": openapi.Schema(type=openapi.TYPE_STRING)},
-            description="Value to populate the sub-status of a Job",
-        ),
-        responses={
-            status.HTTP_200_OK: v1_serializers.JobSerializerWithoutResult(many=False),
-            status.HTTP_400_BAD_REQUEST: openapi.Response(
-                description="In case your request doesnt have a valid 'sub_status'.",
-                schema=openapi.Schema(
-                    type=openapi.TYPE_OBJECT,
-                    properties={
-                        "message": openapi.Schema(
-                            type=openapi.TYPE_STRING,
-                            example="'sub_status' not provided or is not valid",
-                        )
-                    },
-                ),
-            ),
-            status.HTTP_403_FORBIDDEN: openapi.Response(
-                description="In case you cannot change the sub_status.",
-                schema=openapi.Schema(
-                    type=openapi.TYPE_OBJECT,
-                    properties={
-                        "message": openapi.Schema(
-                            type=openapi.TYPE_STRING,
-                            example="Cannot update 'sub_status' when "
-                            "is not  in RUNNING status. (Currently PENDING)",
-                        )
-                    },
-                ),
-            ),
-            status.HTTP_404_NOT_FOUND: openapi.Response(
-                description="In case the job doesnt exist or you dont have access to it.",
-                schema=openapi.Schema(
-                    type=openapi.TYPE_OBJECT,
-                    properties={
-                        "message": openapi.Schema(
-                            type=openapi.TYPE_STRING, example="Job [XXXX] not found"
-                        )
-                    },
-                ),
-            ),
-        },
-    )
-    @action(methods=["PATCH"], detail=True)
-    def sub_status(self, request, pk=None):
-        return super().sub_status(request, pk)
-
-    @swagger_auto_schema(
-        operation_description="Associate a runtime job and session to a serverless job",
-        request_body=openapi.Schema(
-            type=openapi.TYPE_OBJECT,
-            required=["runtime_job", "runtime_session"],
-            properties={
-                "runtime_job": openapi.Schema(
-                    type=openapi.TYPE_STRING,
-                    description="Runtime job ID to associate",
-                ),
-                "runtime_session": openapi.Schema(
-                    type=openapi.TYPE_STRING,
-                    description="Runtime session ID to associate",
-                ),
-            },
-            description="Values to populate the runtime_jobs of a Job",
-        ),
-        responses={
-            status.HTTP_200_OK: v1_serializers.JobSerializerWithoutResult(many=False),
-            status.HTTP_400_BAD_REQUEST: openapi.Response(
-                description="Invalid request format or missing fields.",
-                schema=openapi.Schema(
-                    type=openapi.TYPE_OBJECT,
-                    properties={
-                        "message": openapi.Schema(
-                            type=openapi.TYPE_STRING,
-                            example="'runtime_job' and 'runtime_session' must be strings",
-                        )
-                    },
-                ),
-            ),
-            status.HTTP_404_NOT_FOUND: openapi.Response(
-                description="Job not found or access denied.",
-                schema=openapi.Schema(
-                    type=openapi.TYPE_OBJECT,
-                    properties={
-                        "message": openapi.Schema(
-                            type=openapi.TYPE_STRING, example="Job [XXXX] not found"
-                        )
-                    },
-                ),
-            ),
-        },
-    )
-    @action(methods=["POST"], detail=True)
-    def runtime_jobs(self, request, pk=None):
-        return super().runtime_jobs(request, pk)
-
-    @swagger_auto_schema(
-        operation_description="Stop a job",
-    )
-    @action(methods=["POST"], detail=True)
-    def stop(self, request, pk=None):
-        return super().stop(request, pk)
-
-    # We are not returning serializers in the rest of the end-points
-=======
-        return v1_serializers.JobSerializerWithoutResult(*args, **kwargs)
->>>>>>> b2df8898
+        return v1_serializers.JobSerializerWithoutResult(*args, **kwargs)