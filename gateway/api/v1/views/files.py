"""
Files view api for V1.
"""

from drf_yasg import openapi
from drf_yasg.utils import swagger_auto_schema
from rest_framework import permissions
from rest_framework.decorators import action

from api.permissions import IsOwner
from api import views


class FilesViewSet(views.FilesViewSet):
    """
    Files view set.
    """

    permission_classes = [permissions.IsAuthenticated, IsOwner]

    @swagger_auto_schema(
        operation_description="List of available files in the user directory",
        manual_parameters=[
            openapi.Parameter(
                "provider",
                openapi.IN_QUERY,
                description="provider name",
                type=openapi.TYPE_STRING,
                required=False,
            ),
            openapi.Parameter(
                "function",
                openapi.IN_QUERY,
                description="function title",
                type=openapi.TYPE_STRING,
                required=True,
            ),
        ],
    )
    def list(self, request):
        return super().list(request)

    @swagger_auto_schema(
        operation_description="List of available files in the provider directory",
        manual_parameters=[
            openapi.Parameter(
                "provider",
                openapi.IN_QUERY,
                description="provider name",
                type=openapi.TYPE_STRING,
                required=True,
            ),
            openapi.Parameter(
                "function",
                openapi.IN_QUERY,
                description="function title",
                type=openapi.TYPE_STRING,
                required=True,
            ),
        ],
    )
    @action(methods=["GET"], detail=False, url_path="provider")
    def provider_list(self, request):
        return super().provider_list(request)

    @swagger_auto_schema(
        operation_description="Download a specific file in the user directory",
        manual_parameters=[
            openapi.Parameter(
                "file",
                openapi.IN_QUERY,
                description="File name",
                type=openapi.TYPE_STRING,
                required=True,
            ),
            openapi.Parameter(
                "function",
                openapi.IN_QUERY,
                description="Qiskit Function title",
                type=openapi.TYPE_STRING,
                required=True,
            ),
            openapi.Parameter(
                "provider",
                openapi.IN_QUERY,
                description="Provider name",
                type=openapi.TYPE_STRING,
                required=False,
            ),
        ],
    )
    @action(methods=["GET"], detail=False)
    def download(self, request):
        return super().download(request)

    @swagger_auto_schema(
        operation_description="Download a specific file in the provider directory",
        manual_parameters=[
            openapi.Parameter(
                "file",
                openapi.IN_QUERY,
                description="File name",
                type=openapi.TYPE_STRING,
                required=True,
            ),
            openapi.Parameter(
                "function",
                openapi.IN_QUERY,
                description="Qiskit Function title",
                type=openapi.TYPE_STRING,
                required=True,
            ),
            openapi.Parameter(
                "provider",
                openapi.IN_QUERY,
                description="Provider name",
                type=openapi.TYPE_STRING,
                required=True,
            ),
        ],
    )
    @action(methods=["GET"], detail=False, url_path="provider/download")
    def provider_download(self, request):
        return super().provider_download(request)

    @swagger_auto_schema(
        operation_description="Deletes file uploaded or produced by the programs",
        manual_parameters=[
            openapi.Parameter(
                "file",
                openapi.IN_QUERY,
                description="File name",
                type=openapi.TYPE_STRING,
                required=True,
            ),
            openapi.Parameter(
                "function",
                openapi.IN_QUERY,
                description="Qiskit Function title",
                type=openapi.TYPE_STRING,
                required=True,
            ),
            openapi.Parameter(
                "provider",
                openapi.IN_QUERY,
                description="Provider name",
                type=openapi.TYPE_STRING,
                required=False,
            ),
        ],
<<<<<<< HEAD
=======
    )
    @action(methods=["DELETE"], detail=False)
    def delete(self, request):
        return super().delete(request)

    @swagger_auto_schema(
        operation_description="Deletes file uploaded or produced by the programs",
        manual_parameters=[
            openapi.Parameter(
                "file",
                openapi.IN_QUERY,
                description="File name",
                type=openapi.TYPE_STRING,
                required=True,
            ),
            openapi.Parameter(
                "function",
                openapi.IN_QUERY,
                description="Qiskit Function title",
                type=openapi.TYPE_STRING,
                required=True,
            ),
            openapi.Parameter(
                "provider",
                openapi.IN_QUERY,
                description="Provider name",
                type=openapi.TYPE_STRING,
                required=True,
            ),
        ],
    )
    @action(methods=["DELETE"], detail=False, url_path="provider/delete")
    def provider_delete(self, request):
        return super().provider_delete(request)

    @swagger_auto_schema(
        operation_description="Upload selected file",
        request_body=openapi.Schema(
            type=openapi.TYPE_OBJECT,
            properties={
                "file": openapi.Schema(
                    type=openapi.TYPE_FILE, description="File to be uploaded"
                )
            },
            required=["file"],
        ),
        manual_parameters=[
            openapi.Parameter(
                "function",
                openapi.IN_QUERY,
                description="Qiskit Function title",
                type=openapi.TYPE_STRING,
                required=True,
            ),
            openapi.Parameter(
                "provider",
                openapi.IN_QUERY,
                description="Provider name",
                type=openapi.TYPE_STRING,
                required=False,
            ),
        ],
>>>>>>> 7ce99f87
    )
    @action(methods=["POST"], detail=False)
    def upload(self, request):
        return super().upload(request)

    @swagger_auto_schema(
<<<<<<< HEAD
        operation_description="Deletes file uploaded or produced by the programs",
        manual_parameters=[
            openapi.Parameter(
                "file",
                openapi.IN_QUERY,
                description="File name",
                type=openapi.TYPE_STRING,
                required=True,
            ),
            openapi.Parameter(
                "function",
                openapi.IN_QUERY,
                description="Qiskit Function title",
                type=openapi.TYPE_STRING,
                required=True,
            ),
            openapi.Parameter(
                "provider",
                openapi.IN_QUERY,
                description="Provider name",
                type=openapi.TYPE_STRING,
                required=True,
            ),
        ],
    )
    @action(methods=["DELETE"], detail=False, url_path="provider/delete")
    def provider_delete(self, request):
        return super().provider_delete(request)

    @swagger_auto_schema(
        operation_description="Upload selected file",
=======
        operation_description="Upload a file into the provider directory",
>>>>>>> 7ce99f87
        request_body=openapi.Schema(
            type=openapi.TYPE_OBJECT,
            properties={
                "file": openapi.Schema(
                    type=openapi.TYPE_FILE, description="File to be uploaded"
                )
            },
            required=["file"],
        ),
        manual_parameters=[
            openapi.Parameter(
                "function",
                openapi.IN_QUERY,
                description="Qiskit Function title",
                type=openapi.TYPE_STRING,
                required=True,
            ),
            openapi.Parameter(
                "provider",
                openapi.IN_QUERY,
                description="Provider name",
                type=openapi.TYPE_STRING,
                required=True,
            ),
        ],
    )
    @action(methods=["POST"], detail=False, url_path="provider/upload")
    def provider_upload(self, request):
        return super().provider_upload(request)<|MERGE_RESOLUTION|>--- conflicted
+++ resolved
@@ -148,8 +148,6 @@
                 required=False,
             ),
         ],
-<<<<<<< HEAD
-=======
     )
     @action(methods=["DELETE"], detail=False)
     def delete(self, request):
@@ -212,48 +210,13 @@
                 required=False,
             ),
         ],
->>>>>>> 7ce99f87
     )
     @action(methods=["POST"], detail=False)
     def upload(self, request):
         return super().upload(request)
 
     @swagger_auto_schema(
-<<<<<<< HEAD
-        operation_description="Deletes file uploaded or produced by the programs",
-        manual_parameters=[
-            openapi.Parameter(
-                "file",
-                openapi.IN_QUERY,
-                description="File name",
-                type=openapi.TYPE_STRING,
-                required=True,
-            ),
-            openapi.Parameter(
-                "function",
-                openapi.IN_QUERY,
-                description="Qiskit Function title",
-                type=openapi.TYPE_STRING,
-                required=True,
-            ),
-            openapi.Parameter(
-                "provider",
-                openapi.IN_QUERY,
-                description="Provider name",
-                type=openapi.TYPE_STRING,
-                required=True,
-            ),
-        ],
-    )
-    @action(methods=["DELETE"], detail=False, url_path="provider/delete")
-    def provider_delete(self, request):
-        return super().provider_delete(request)
-
-    @swagger_auto_schema(
-        operation_description="Upload selected file",
-=======
         operation_description="Upload a file into the provider directory",
->>>>>>> 7ce99f87
         request_body=openapi.Schema(
             type=openapi.TYPE_OBJECT,
             properties={
