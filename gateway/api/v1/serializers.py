"""
Serializers api for V1.
"""

import json
import logging
from typing import Any
from packaging.requirements import Requirement, InvalidRequirement
from rest_framework.serializers import ValidationError
from api import serializers
from api.models import Provider
from api.utils import check_whitelisted

logger = logging.getLogger("gateway.serializers")


class ProgramSerializer(serializers.ProgramSerializer):
    """
    Program serializer first version. Include basic fields from the initial model.
    """

    class Meta(serializers.ProgramSerializer.Meta):
        fields = [
            "id",
            "title",
            "entrypoint",
            "artifact",
            "dependencies",
            "provider",
            "description",
            "documentation_url",
            "type",
        ]


class ProgramSummarySerializer(serializers.ProgramSerializer):
    """
    Program serializer with summary fields for job listings.
    """

    class Meta(serializers.ProgramSerializer.Meta):
        fields = ["id", "title", "provider"]


class UploadProgramSerializer(serializers.UploadProgramSerializer):
    """
    UploadProgramSerializer is used by the /upload end-point
    """

    def validate_image(self, value):
        """Validates image."""
        # place to add image validation
        return value

    def _parse_dependency(self, dep: Any):
        if not isinstance(dep, dict) and not isinstance(dep, str):
            raise ValidationError(
                "'dependencies' should be an array with strings or dict."
            )

        if isinstance(dep, str):
            dep_string = dep
        else:
            dep_name = list(dep.keys())
            if len(dep_name) > 1 or len(dep_name) == 0:
                raise ValidationError(
                    "'dependencies' should be an array with dict containing one dependency only."
                )
            dep_name = str(dep_name[0])
            dep_version = str(list(dep.values())[0])

            # if starts with a number then prefix ==
            try:
                if int(dep_version[0]) >= 0:
                    dep_version = f"=={dep_version}"
            except ValueError:
                pass

            dep_string = dep_name + dep_version

        requirement = Requirement(dep_string)
        req_specifier_list = list(requirement.specifier)
        req_specifier_first = next(iter(req_specifier_list), None)

        if len(req_specifier_list) > 1 or (
            req_specifier_first and req_specifier_first.operator != "=="
        ):
            raise ValidationError(
                "'dependencies' needs one fixed version using the '==' operator."
            )

        return requirement

    def _validate_deps(self, deps):
        if not isinstance(deps, list):
            raise ValidationError("'dependencies' should be an array.")

        if len(deps) == 0:
            return

        try:
            required_deps = [self._parse_dependency(dep) for dep in deps]
        except InvalidRequirement as invalid_requirement:
            raise ValidationError(
                "Error while parsing dependencies."
            ) from invalid_requirement

        try:
            check_whitelisted(required_deps)
        except ValueError as value_error:
            raise ValidationError(value_error.args[0]) from value_error

    def validate(self, attrs):  # pylint: disable=too-many-branches
        """Validates serializer data."""
        entrypoint = attrs.get("entrypoint", None)
        image = attrs.get("image", None)
        if entrypoint is None and image is None:
            raise ValidationError(
                "At least one of attributes (entrypoint, image) is required."
            )
        try:
            # validate dependencies
            deps = json.loads(attrs.get("dependencies", "[]"))
        except (json.JSONDecodeError, UnicodeDecodeError) as exc:
            raise ValidationError(
                "'dependencies' should be an array of strings or objects: "
                "`['pendulum==3.0.0', '...'] or [{'pendulum':'3.0.0'}, {...}]`"
            ) from exc

        self._validate_deps(deps)

        title = attrs.get("title")
        provider = attrs.get("provider", None)
        if provider and "/" in title:
            raise ValidationError("Provider defined in title and in provider fields.")

        title_split = title.split("/")
        if len(title_split) > 2:
            raise ValidationError(
                "Qiskit Function title is malformed. It can only contain one slash."
            )

        if image is not None:
            if provider is None and len(title_split) != 2:
                raise ValidationError(
                    "Custom images are only available if you are a provider."
                )
            if not provider:
                provider = title_split[0]
            provider_instance = Provider.objects.filter(name=provider).first()
            if provider_instance is None:
                raise ValidationError(f"{provider} is not valid provider.")
            if provider_instance.registry and not image.startswith(
                provider_instance.registry
            ):
                raise ValidationError(
                    f"Custom images must be in {provider_instance.registry}."
                )

        return super().validate(attrs)

    class Meta(serializers.UploadProgramSerializer.Meta):
        fields = [
            "title",
            "entrypoint",
            "artifact",
            "dependencies",
            "env_vars",
            "image",
            "provider",
            "description",
            "type",
        ]


class RunProgramSerializer(serializers.RunProgramSerializer):
    """
    RunExistingProgramSerializer is used by the /run end-point
    """


class JobConfigSerializer(serializers.JobConfigSerializer):
    """
    JobConfig serializer first version. Include basic fields from the initial model.
    """

    class Meta(serializers.JobConfigSerializer.Meta):
        fields = [
            "workers",
            "min_workers",
            "max_workers",
            "auto_scaling",
        ]


class RunJobSerializer(serializers.RunJobSerializer):
    """
    RunJobSerializer is used by the /run end-point
    """

    class Meta(serializers.RunJobSerializer.Meta):
        fields = ["id", "result", "status", "program", "created", "arguments"]


class RuntimeJobSerializer(serializers.RuntimeJobSerializer):
    """
    Runtime job serializer first version. Serializer for the runtime job model.
    """

    class Meta(serializers.RuntimeJobSerializer.Meta):
        fields = ["runtime_job", "runtime_session"]


class JobSerializer(serializers.JobSerializer):
    """
    Job serializer first version. Include basic fields from the initial model.
    """

    program = ProgramSerializer(many=False)
    runtime_jobs = RuntimeJobSerializer(many=True, read_only=True)

    class Meta(serializers.JobSerializer.Meta):
        fields = [
            "id",
            "result",
            "status",
            "program",
            "created",
            "sub_status",
            "runtime_jobs",
        ]


class JobSerializerWithoutResult(serializers.JobSerializer):
    """
    Job serializer first version. Include basic fields from the initial model.
    """

    program = ProgramSummarySerializer(many=False)

    class Meta(serializers.JobSerializer.Meta):
        fields = ["id", "status", "program", "created", "sub_status"]


<<<<<<< HEAD
class CatalogProviderSerializer(serializers.CatalogProviderSerializer):
    """
    Serializer for the Provider model in the Catalog View.
    """

    class Meta(serializers.CatalogProviderSerializer.Meta):
        fields = ["name", "readable_name", "url", "icon_url"]


class ListCatalogSerializer(serializers.ListCatalogSerializer):
    """
    List Serializer for the Catalog View.
    """

    provider = CatalogProviderSerializer()

    class Meta(serializers.ListCatalogSerializer.Meta):
        fields = [
            "id",
            "title",
            "readable_title",
            "type",
            "description",
            "provider",
            "available",
        ]


class RetrieveCatalogSerializer(serializers.RetrieveCatalogSerializer):
    """
    Retrieve Serializer for the Catalog View.
    """

    provider = CatalogProviderSerializer()

    class Meta(serializers.RetrieveCatalogSerializer.Meta):
        fields = [
            "id",
            "title",
            "readable_title",
            "type",
            "description",
            "documentation_url",
            "provider",
            "available",
            "additional_info",
        ]
=======
class RuntimeJobSerializer(serializers.RuntimeJobSerializer):
    """
    Runtime job serializer first version. Serializer for the runtime job model.
    """

    job = JobSerializer(many=False)

    class Meta(serializers.RuntimeJobSerializer.Meta):
        fields = ["job", "runtime_job"]
>>>>>>> 5073c2dd
<|MERGE_RESOLUTION|>--- conflicted
+++ resolved
@@ -239,65 +239,4 @@
     program = ProgramSummarySerializer(many=False)
 
     class Meta(serializers.JobSerializer.Meta):
-        fields = ["id", "status", "program", "created", "sub_status"]
-
-
-<<<<<<< HEAD
-class CatalogProviderSerializer(serializers.CatalogProviderSerializer):
-    """
-    Serializer for the Provider model in the Catalog View.
-    """
-
-    class Meta(serializers.CatalogProviderSerializer.Meta):
-        fields = ["name", "readable_name", "url", "icon_url"]
-
-
-class ListCatalogSerializer(serializers.ListCatalogSerializer):
-    """
-    List Serializer for the Catalog View.
-    """
-
-    provider = CatalogProviderSerializer()
-
-    class Meta(serializers.ListCatalogSerializer.Meta):
-        fields = [
-            "id",
-            "title",
-            "readable_title",
-            "type",
-            "description",
-            "provider",
-            "available",
-        ]
-
-
-class RetrieveCatalogSerializer(serializers.RetrieveCatalogSerializer):
-    """
-    Retrieve Serializer for the Catalog View.
-    """
-
-    provider = CatalogProviderSerializer()
-
-    class Meta(serializers.RetrieveCatalogSerializer.Meta):
-        fields = [
-            "id",
-            "title",
-            "readable_title",
-            "type",
-            "description",
-            "documentation_url",
-            "provider",
-            "available",
-            "additional_info",
-        ]
-=======
-class RuntimeJobSerializer(serializers.RuntimeJobSerializer):
-    """
-    Runtime job serializer first version. Serializer for the runtime job model.
-    """
-
-    job = JobSerializer(many=False)
-
-    class Meta(serializers.RuntimeJobSerializer.Meta):
-        fields = ["job", "runtime_job"]
->>>>>>> 5073c2dd
+        fields = ["id", "status", "program", "created", "sub_status"]