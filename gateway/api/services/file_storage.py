--- conflicted
+++ resolved
@@ -173,7 +173,6 @@
 
             return file_wrapper, file_type, file_size
 
-<<<<<<< HEAD
     def upload_file(self, file: File) -> str:
         """
         This method upload a file to the specific path:
@@ -196,10 +195,13 @@
                 destination.write(chunk)
 
         return path_to_file
-=======
+    
     def remove_file(self, file_name: str) -> bool:
         """
         This method remove a file in the path of file_name
+
+        Args:
+            file_name (str): the name of the file to remove
 
         Returns:
             - True if it was deleted
@@ -222,5 +224,4 @@
             logger.warning("OSError: %s.", ex.strerror)
             return False
 
-        return True
->>>>>>> 41be2f0c
+        return True