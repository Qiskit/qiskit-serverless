--- conflicted
+++ resolved
@@ -29,24 +29,14 @@
 from rest_framework.response import Response
 from utils import sanitize_file_path
 
-<<<<<<< HEAD
 from .exceptions import InternalServerErrorException
-from .models import Program, Job, RuntimeJob, CatalogEntry
-=======
-from .exceptions import InternalServerErrorException, ResourceNotFoundException
 from .models import Program, Job, RuntimeJob
->>>>>>> cc078f1c
 from .ray import get_job_handler
 from .serializers import (
     JobSerializer,
     JobConfigSerializer,
-<<<<<<< HEAD
-    CatalogEntrySerializer,
     RunExistingJobSerializer,
     RunExistingProgramSerializer,
-    ToCatalogSerializer,
-=======
->>>>>>> cc078f1c
     UploadProgramSerializer,
 )
 from .services import JobService, ProgramService, JobConfigService
@@ -115,27 +105,7 @@
         return JobConfigSerializer(*args, **kwargs)
 
     @staticmethod
-<<<<<<< HEAD
-    def get_serializer_catalog_entry_class():
-        """
-        This method returns add catalog entry serializer to be used in Program ViewSet.
-        """
-
-        return CatalogEntrySerializer
-
-    @staticmethod
-    def get_serializer_to_catalog_class():
-        """
-        This method returns to catalog serializer to be used in Program ViewSet.
-        """
-
-        return ToCatalogSerializer
-
-    @staticmethod
-    def get_serializer_upload_program(*args, **kwargs):
-=======
     def get_serializer_upload_program_class(*args, **kwargs):
->>>>>>> cc078f1c
         """
         This method returns the program serializer for the upload end-point
         """
