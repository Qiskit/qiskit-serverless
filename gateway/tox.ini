[tox]
minversion = 2.1
envlist = py311, lint, coverage
# CI: skip-next-line
skipsdist = true
# CI: skip-next-line
skip_missing_interpreters = true

[testenv]
# CI: skip-next-line
usedevelop = true
install_command =
  pip install -U {opts} {packages}
setenv =
  VIRTUAL_ENV={envdir}
  LANGUAGE=en_US
  LC_ALL=en_US.utf-8
  PROTOCOL_BUFFERS_PYTHON_IMPLEMENTATION=python
  GATEWAY_ALLOWLIST_CONFIG=tests/api/test_allowlist.json
deps = -rrequirements.txt
       -rrequirements-dev.txt
commands =
  pip check
  python manage.py test {posargs}

[testenv:lint]
skip_install = true
commands =
  black --diff --check .
  pylint --load-plugins pylint_django --load-plugins pylint_django.checkers.migrations --django-settings-module=main.settings --ignore api.migrations -rn api main

[testenv:black]
skip_install = true
commands = black .

[testenv:coverage]
basepython = python3
setenv =
  {[testenv]setenv}
commands =
<<<<<<< HEAD
  coverage3 run --source api manage.py test {posargs}
  coverage3 report --fail-under=70
=======
  coverage3 run --source api manage.py test
  coverage3 report --fail-under=70

[testenv:makemigrations]
skip_install = true
commands =
  pip check
  python manage.py makemigrations
>>>>>>> fd8a5e01
<|MERGE_RESOLUTION|>--- conflicted
+++ resolved
@@ -38,16 +38,11 @@
 setenv =
   {[testenv]setenv}
 commands =
-<<<<<<< HEAD
   coverage3 run --source api manage.py test {posargs}
-  coverage3 report --fail-under=70
-=======
-  coverage3 run --source api manage.py test
   coverage3 report --fail-under=70
 
 [testenv:makemigrations]
 skip_install = true
 commands =
   pip check
-  python manage.py makemigrations
->>>>>>> fd8a5e01
+  python manage.py makemigrations