FROM registry.access.redhat.com/ubi9-minimal:9.4-1134
<<<<<<< HEAD
RUN microdnf install -y python3.11 python3.11-pip python3.11-devel vim-enhanced-2:8.2.2637-20.el9_1 &&\
=======
RUN microdnf install -y python3.11 python3.11-pip python3.11-devel vim-enhanced &&\
>>>>>>> 2732309e
    microdnf clean all
RUN ln -s /usr/bin/python3.11 /usr/local/bin/python3 && \
    ln -s /usr/bin/python3.11 /usr/local/bin/python &&\
    ln -s /usr/bin/pip3.11 /usr/local/bin/pip3 &&\
    ln -s /usr/bin/pip3.11 /usr/local/bin/pip

WORKDIR /usr/src/app

# set environment variables
ENV PYTHONDONTWRITEBYTECODE 1
ENV PYTHONUNBUFFERED 1

USER 0
COPY gateway/requirements.txt .
RUN pip install -r requirements.txt --no-cache-dir &&\
    cp -r -n /usr/local/lib64/python3.11/site-packages/symengine /usr/local/lib/python3.11/site-packages &&\
    cp -r -n /usr/local/lib/python3.11/site-packages/symengine /usr/local/lib64/python3.11/site-packages
COPY gateway .
RUN chown -R 1000:100 /usr/src/app &&\
    mkdir /usr/src/app/media && chown 1000:100 /usr/src/app/media

USER 1000:100
RUN sed -i 's/\r$//g' /usr/src/app/entrypoint.sh &&\
    chmod +x /usr/src/app/entrypoint.sh

EXPOSE 8000
# run entrypoint.sh
ENTRYPOINT ["/usr/src/app/entrypoint.sh"]<|MERGE_RESOLUTION|>--- conflicted
+++ resolved
@@ -1,9 +1,5 @@
 FROM registry.access.redhat.com/ubi9-minimal:9.4-1134
-<<<<<<< HEAD
-RUN microdnf install -y python3.11 python3.11-pip python3.11-devel vim-enhanced-2:8.2.2637-20.el9_1 &&\
-=======
 RUN microdnf install -y python3.11 python3.11-pip python3.11-devel vim-enhanced &&\
->>>>>>> 2732309e
     microdnf clean all
 RUN ln -s /usr/bin/python3.11 /usr/local/bin/python3 && \
     ln -s /usr/bin/python3.11 /usr/local/bin/python &&\
