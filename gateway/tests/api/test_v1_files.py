--- conflicted
+++ resolved
@@ -1,11 +1,7 @@
 """Tests files api."""
 
 import os
-<<<<<<< HEAD
-from urllib.parse import quote_plus, urlencode
-=======
 from urllib.parse import urlencode
->>>>>>> 7ce99f87
 
 from django.urls import reverse
 from pytest import mark
