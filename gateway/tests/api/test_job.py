--- conflicted
+++ resolved
@@ -99,11 +99,7 @@
         self._authorize()
 
         jobs_response = self.client.get(
-<<<<<<< HEAD
-            reverse("v1:jobs-detail", args=["1a7947f9-6ae8-4e3d-ac1e-e7d608deec86"]),
-=======
             reverse("v1:jobs-detail", args=["57fc2e4d-267f-40c6-91a3-38153272e764"]),
->>>>>>> 4c54dd6e
             format="json",
         )
         self.assertEqual(jobs_response.status_code, status.HTTP_200_OK)
@@ -164,11 +160,7 @@
         self._authorize()
         job_id = "1a7947f9-6ae8-4e3d-ac1e-e7d608deec84"
         jobs_response = self.client.post(
-<<<<<<< HEAD
-            reverse("v1:jobs-result", args=[job_id]),
-=======
             reverse("v1:jobs-result", args=["57fc2e4d-267f-40c6-91a3-38153272e764"]),
->>>>>>> 4c54dd6e
             format="json",
             data={"result": {"ultimate": 42}},
         )
