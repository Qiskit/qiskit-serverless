--- conflicted
+++ resolved
@@ -531,18 +531,11 @@
             user = models.User.objects.get(username="test_user_3")
             self.client.force_authenticate(user=user)
 
-<<<<<<< HEAD
             jobs_response = self.client.get(
                 reverse("v1:jobs-logs", args=["1a7947f9-6ae8-4e3d-ac1e-e7d608deec85"]),
                 format="json",
             )
             self.assertEqual(jobs_response.status_code, status.HTTP_403_FORBIDDEN)
-=======
-        jobs_response = self.client.get(
-            reverse("v1:jobs-logs", args=["1a7947f9-6ae8-4e3d-ac1e-e7d608deec85"]),
-            format="json",
-        )
-        self.assertEqual(jobs_response.status_code, status.HTTP_403_FORBIDDEN)
 
     def test_runtime_jobs_post(self):
         """Tests runtime jobs POST endpoint."""
@@ -615,5 +608,4 @@
         )
         self.assertEqual(response.status_code, status.HTTP_200_OK)
         runtime_jobs = response.data["runtime_jobs"]
-        self.assertEqual(runtime_jobs, [])
->>>>>>> a804f3d0
+        self.assertEqual(runtime_jobs, [])