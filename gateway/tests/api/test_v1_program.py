"""Tests program APIs."""

import json
import os

from django.contrib.auth import models
from django.core.files.base import ContentFile
from django.urls import reverse
from rest_framework import status
from rest_framework.test import APITestCase
from django.test import override_settings

from api.models import Job, Program


class TestProgramApi(APITestCase):
    """TestProgramApi."""

    fixtures = ["tests/fixtures/fixtures.json"]

    def test_programs_non_auth_user(self):
        """Tests program list non-authorized."""
        url = reverse("v1:programs-list")
        response = self.client.get(url, format="json")
        self.assertEqual(response.status_code, status.HTTP_401_UNAUTHORIZED)

    def test_programs_list(self):
        """Tests programs list authorized."""

        user = models.User.objects.get(username="test_user")
        self.client.force_authenticate(user=user)

        programs_response = self.client.get(reverse("v1:programs-list"), format="json")

        self.assertEqual(programs_response.status_code, status.HTTP_200_OK)
        self.assertEqual(len(programs_response.data), 3)
        self.assertEqual(
            programs_response.data[0].get("title"),
            "ProgramLocked",
        )

    def test_provider_programs_list(self):
        """Tests programs list authorized."""

        user = models.User.objects.get(username="test_user_2")
        self.client.force_authenticate(user=user)

        programs_response = self.client.get(reverse("v1:programs-list"), format="json")

        self.assertEqual(programs_response.status_code, status.HTTP_200_OK)
        self.assertEqual(len(programs_response.data), 1)
        self.assertEqual(
            programs_response.data[0].get("provider"),
            "default",
        )
        self.assertEqual(
            programs_response.data[0].get("title"),
            "Docker-Image-Program",
        )

    def test_provider_programs_catalog_list(self):
        """Tests programs list authorized."""

        user = models.User.objects.get(username="test_user_4")
        self.client.force_authenticate(user=user)

        programs_response = self.client.get(
            reverse("v1:programs-list"), {"filter": "catalog"}, format="json"
        )

        self.assertEqual(programs_response.status_code, status.HTTP_200_OK)
        self.assertEqual(len(programs_response.data), 2)
        self.assertEqual(
            programs_response.data[0].get("provider"),
            "ibm",
        )
        self.assertEqual(
            programs_response.data[0].get("title"),
            "Docker-Image-Program-2",
        )
        self.assertEqual(
            programs_response.data[1].get("provider"),
            "ibm",
        )
        self.assertEqual(
            programs_response.data[1].get("title"),
            "Docker-Image-Program-3",
        )

    def test_provider_programs_serverless_list(self):
        """Tests programs list authorized."""

        user = models.User.objects.get(username="test_user_3")
        self.client.force_authenticate(user=user)

        programs_response = self.client.get(
            reverse("v1:programs-list"), {"filter": "serverless"}, format="json"
        )

        self.assertEqual(programs_response.status_code, status.HTTP_200_OK)
        self.assertEqual(len(programs_response.data), 1)
        self.assertEqual(
            programs_response.data[0].get("title"),
            "Program",
        )

    def test_run(self):
        """Tests run existing authorized."""

        user = models.User.objects.get(username="test_user_3")
        self.client.force_authenticate(user=user)

        arguments = json.dumps({"MY_ARGUMENT_KEY": "MY_ARGUMENT_VALUE"})
        programs_response = self.client.post(
            "/api/v1/programs/run/",
            data={
                "title": "Program",
                "arguments": arguments,
                "config": {
                    "workers": None,
                    "min_workers": 1,
                    "max_workers": 5,
                    "auto_scaling": True,
                },
            },
            format="json",
        )
        job_id = programs_response.data.get("id")
        job = Job.objects.get(id=job_id)
        env_vars = json.loads(job.env_vars)

        self.assertEqual(job.status, Job.QUEUED)
        self.assertEqual(job.arguments, arguments)
        self.assertEqual(job.trial, True)
        self.assertEqual(env_vars["ENV_ACCESS_TRIAL"], "True")
        self.assertEqual(job.config.min_workers, 1)
        self.assertEqual(job.config.max_workers, 5)
        self.assertEqual(job.config.workers, None)
        self.assertEqual(job.config.auto_scaling, True)

<<<<<<< HEAD
    @override_settings(MAINTENANCE="true")
    def test_run_maintenance_mode(self):
        """Tests run existing authorized."""

        user = models.User.objects.get(username="test_user_3")
=======
    def test_run_locked(self):
        """Tests run disabled program."""

        user = models.User.objects.get(username="test_user")
>>>>>>> fd8a5e01
        self.client.force_authenticate(user=user)

        arguments = json.dumps({"MY_ARGUMENT_KEY": "MY_ARGUMENT_VALUE"})
        programs_response = self.client.post(
            "/api/v1/programs/run/",
            data={
<<<<<<< HEAD
                "title": "Program",
=======
                "title": "ProgramLocked",
>>>>>>> fd8a5e01
                "arguments": arguments,
                "config": {
                    "workers": None,
                    "min_workers": 1,
                    "max_workers": 5,
                    "auto_scaling": True,
                },
            },
            format="json",
        )

<<<<<<< HEAD
        self.assertEqual(
            programs_response.status_code, status.HTTP_503_SERVICE_UNAVAILABLE
        )
        self.assertEqual(
            programs_response.data.get("message"), "System in maintenance mode."
=======
        self.assertEqual(programs_response.status_code, status.HTTP_423_LOCKED)
        self.assertEqual(programs_response.data.get("message"), "Program is locked")

    def test_run_locked_default_msg(self):
        """Tests run disabled program."""

        user = models.User.objects.get(username="test_user")
        self.client.force_authenticate(user=user)

        arguments = json.dumps({"MY_ARGUMENT_KEY": "MY_ARGUMENT_VALUE"})
        programs_response = self.client.post(
            "/api/v1/programs/run/",
            data={
                "title": "ProgramLocked2",
                "arguments": arguments,
                "config": {
                    "workers": None,
                    "min_workers": 1,
                    "max_workers": 5,
                    "auto_scaling": True,
                },
            },
            format="json",
        )

        self.assertEqual(programs_response.status_code, status.HTTP_423_LOCKED)
        self.assertEqual(
            programs_response.data.get("message"), Program.DEFAULT_DISABLED_MESSAGE
>>>>>>> fd8a5e01
        )

    def test_upload_private_function(self):
        """Tests upload end-point authorized."""

        fake_file = ContentFile(b"print('Hello World')")
        fake_file.name = "test_run.tar"

        user = models.User.objects.get(username="test_user_2")
        self.client.force_authenticate(user=user)

        env_vars = json.dumps({"MY_ENV_VAR_KEY": "MY_ENV_VAR_VALUE"})
        programs_response = self.client.post(
            "/api/v1/programs/upload/",
            data={
                "title": "Private function",
                "entrypoint": "test_user_2_program.py",
                "dependencies": "[]",
                "env_vars": env_vars,
                "artifact": fake_file,
            },
        )
        self.assertEqual(programs_response.status_code, status.HTTP_200_OK)
        self.assertEqual(programs_response.data.get("provider"), None)

    def test_upload_custom_image_without_provider(self):
        """Tests upload end-point authorized."""

        user = models.User.objects.get(username="test_user_2")
        self.client.force_authenticate(user=user)

        env_vars = json.dumps({"MY_ENV_VAR_KEY": "MY_ENV_VAR_VALUE"})
        programs_response = self.client.post(
            "/api/v1/programs/upload/",
            data={
                "title": "Private function",
                "dependencies": "[]",
                "env_vars": env_vars,
                "image": "icr.io/awesome-namespace/awesome-title",
            },
        )
        self.assertEqual(programs_response.status_code, status.HTTP_400_BAD_REQUEST)

    def test_upload_custom_image_without_access_to_the_provider(self):
        """Tests upload end-point authorized."""

        user = models.User.objects.get(username="test_user")
        self.client.force_authenticate(user=user)

        env_vars = json.dumps({"MY_ENV_VAR_KEY": "MY_ENV_VAR_VALUE"})
        programs_response = self.client.post(
            "/api/v1/programs/upload/",
            data={
                "title": "Private function",
                "dependencies": "[]",
                "env_vars": env_vars,
                "image": "docker.io/awesome-namespace/awesome-title",
                "provider": "ibm",
            },
        )
        self.assertEqual(programs_response.status_code, status.HTTP_404_NOT_FOUND)

        programs_response = self.client.post(
            "/api/v1/programs/upload/",
            data={
                "title": "ibm/Private function",
                "dependencies": "[]",
                "env_vars": env_vars,
                "image": "docker.io/awesome-namespace/awesome-title",
            },
        )
        self.assertEqual(programs_response.status_code, status.HTTP_404_NOT_FOUND)

    def test_upload_provider_function(self):
        """Tests upload end-point authorized."""

        fake_file = ContentFile(b"print('Hello World')")
        fake_file.name = "test_run.tar"

        user = models.User.objects.get(username="test_user_2")
        self.client.force_authenticate(user=user)

        env_vars = json.dumps({"MY_ENV_VAR_KEY": "MY_ENV_VAR_VALUE"})
        programs_response = self.client.post(
            "/api/v1/programs/upload/",
            data={
                "title": "Provider Function",
                "entrypoint": "test_user_2_program.py",
                "dependencies": "[]",
                "env_vars": env_vars,
                "artifact": fake_file,
                "provider": "default",
            },
        )
        self.assertEqual(programs_response.status_code, status.HTTP_200_OK)
        self.assertEqual(programs_response.data.get("provider"), "default")

    def test_upload_provider_function_with_title(self):
        """Tests upload end-point authorized."""

        fake_file = ContentFile(b"print('Hello World')")
        fake_file.name = "test_run.tar"

        user = models.User.objects.get(username="test_user_2")
        self.client.force_authenticate(user=user)

        env_vars = json.dumps({"MY_ENV_VAR_KEY": "MY_ENV_VAR_VALUE"})
        programs_response = self.client.post(
            "/api/v1/programs/upload/",
            data={
                "title": "default/Provider Function",
                "entrypoint": "test_user_3_program.py",
                "dependencies": "[]",
                "env_vars": env_vars,
                "artifact": fake_file,
            },
        )
        self.assertEqual(programs_response.status_code, status.HTTP_200_OK)
        self.assertEqual(programs_response.data.get("provider"), "default")
        self.assertEqual(
            programs_response.data.get("entrypoint"), "test_user_3_program.py"
        )
        self.assertEqual(programs_response.data.get("title"), "Provider Function")
        self.assertRaises(
            Program.DoesNotExist,
            Program.objects.get,
            title="default/Provider Function",
        )

    def test_upload_authorization_error(self):
        """Tests upload end-point authorized."""

        fake_file = ContentFile(b"print('Hello World')")
        fake_file.name = "test_run.tar"

        user = models.User.objects.get(username="test_user")
        self.client.force_authenticate(user=user)

        env_vars = json.dumps({"MY_ENV_VAR_KEY": "MY_ENV_VAR_VALUE"})
        programs_response = self.client.post(
            "/api/v1/programs/upload/",
            data={
                "title": "Provider Function",
                "entrypoint": "test_user_2_program.py",
                "dependencies": "[]",
                "env_vars": env_vars,
                "artifact": fake_file,
                "provider": "default",
            },
        )
        self.assertEqual(programs_response.status_code, status.HTTP_404_NOT_FOUND)

    def test_upload_provider_function_with_description(self):
        """Tests upload end-point authorized."""

        fake_file = ContentFile(b"print('Hello World')")
        fake_file.name = "test_run.tar"

        user = models.User.objects.get(username="test_user_2")
        self.client.force_authenticate(user=user)

        env_vars = json.dumps({"MY_ENV_VAR_KEY": "MY_ENV_VAR_VALUE"})
        description = "sample function implemented in a custom image"
        programs_response = self.client.post(
            "/api/v1/programs/upload/",
            data={
                "title": "Provider Function",
                "entrypoint": "test_user_2_program.py",
                "dependencies": "[]",
                "env_vars": env_vars,
                "artifact": fake_file,
                "provider": "default",
                "description": description,
            },
        )
        self.assertEqual(programs_response.status_code, status.HTTP_200_OK)
        self.assertEqual(programs_response.data.get("provider"), "default")

        programs_response = self.client.get(reverse("v1:programs-list"), format="json")

        self.assertEqual(programs_response.status_code, status.HTTP_200_OK)
        self.assertEqual(len(programs_response.data), 2)
        found = False
        for resp_data in programs_response.data:
            if resp_data.get("title") == "Provider Function":
                self.assertEqual(
                    resp_data.get("description"),
                    description,
                )
                found = True
        self.assertTrue(found)

    def test_add_runtimejob(self):
        """Tests run existing authorized."""

        user = models.User.objects.get(username="test_user")
        self.client.force_authenticate(user=user)
        programs_response = self.client.post(
            "/api/v1/jobs/8317718f-5c0d-4fb6-9947-72e480b8a348/add_runtimejob/",
            data={
                "runtime_job": "runtime_job_4",
            },
            format="json",
        )
        self.assertEqual(programs_response.status_code, status.HTTP_200_OK)

    def test_list_runtimejob(self):
        user = models.User.objects.get(username="test_user")
        self.client.force_authenticate(user=user)
        programs_response = self.client.get(
            "/api/v1/jobs/8317718f-5c0d-4fb6-9947-72e480b8a348/list_runtimejob/",
            format="json",
        )
        self.assertEqual(programs_response.json(), '["runtime_job_1", "runtime_job_2"]')

        programs_response = self.client.get(
            "/api/v1/jobs/57fc2e4d-267f-40c6-91a3-38153272e764/list_runtimejob/",
            format="json",
        )
        self.assertEqual(programs_response.json(), '["runtime_job_3"]')

    def test_get_by_title(self):
        user = models.User.objects.get(username="test_user_2")
        self.client.force_authenticate(user=user)
        programs_response = self.client.get(
            "/api/v1/programs/get_by_title/Docker-Image-Program/",
            format="json",
        )
        self.assertEqual(programs_response.data.get("provider"), "default")
        self.assertIsNotNone(programs_response.data.get("title"))

        programs_response_with_provider = self.client.get(
            "/api/v1/programs/get_by_title/Docker-Image-Program/",
            {"provider": "default"},
            format="json",
        )
        self.assertEqual(
            programs_response_with_provider.data.get("provider"), "default"
        )
        self.assertIsNotNone(programs_response_with_provider.data.get("title"))

        programs_response_non_existing_provider = self.client.get(
            "/api/v1/programs/get_by_title/Docker-Image-Program/",
            {"provider": "non-existing"},
            format="json",
        )
        self.assertEqual(programs_response_non_existing_provider.status_code, 404)

        programs_response_do_not_have_access = self.client.get(
            "/api/v1/programs/get_by_title/Program/",
            {"provider": "non-existing"},
            format="json",
        )
        self.assertEqual(programs_response_do_not_have_access.status_code, 404)

    def test_get_jobs(self):
        """Tests run existing authorized."""

        user = models.User.objects.get(username="test_user_2")
        self.client.force_authenticate(user=user)

        # program w/o provider
        response = self.client.get(
            "/api/v1/programs/1a7947f9-6ae8-4e3d-ac1e-e7d608deec82/get_jobs/",
            format="json",
        )
        self.assertEqual(len(response.data), 1)
        self.assertEqual(response.status_code, status.HTTP_200_OK)

        # program w/ provider by not author
        response = self.client.get(
            "/api/v1/programs/6160a2ff-e482-443d-af23-15110b646ae2/get_jobs/",
            format="json",
        )
        self.assertEqual(len(response.data), 2)
        self.assertEqual(response.status_code, status.HTTP_200_OK)

        # program w/ provider by author
        user = models.User.objects.get(username="test_user")
        self.client.force_authenticate(user=user)

        response = self.client.get(
            "/api/v1/programs/6160a2ff-e482-443d-af23-15110b646ae2/get_jobs/",
            format="json",
        )
        self.assertEqual(len(response.data), 1)
        self.assertEqual(response.status_code, status.HTTP_200_OK)

    def test_upload_private_function_update_without_description(self):
        """Tests upload end-point authorized."""

        fake_file = ContentFile(b"print('Hello World')")
        fake_file.name = "test_run.tar"

        user = models.User.objects.get(username="test_user")
        self.client.force_authenticate(user=user)
        programs_response = self.client.post(
            "/api/v1/programs/upload/",
            data={
                "title": "Program",
                "entrypoint": "test_user_2_program.py",
                "dependencies": "[]",
                "artifact": fake_file,
            },
        )

        self.assertEqual(programs_response.status_code, status.HTTP_200_OK)
        self.assertEqual(
            programs_response.data.get("description"), "Program description test"
        )

    def test_upload_private_function_update_description(self):
        """Tests upload end-point authorized."""

        fake_file = ContentFile(b"print('Hello World')")
        fake_file.name = "test_run.tar"

        user = models.User.objects.get(username="test_user")
        self.client.force_authenticate(user=user)
        description = "New program description test"
        programs_response = self.client.post(
            "/api/v1/programs/upload/",
            data={
                "title": "Program",
                "entrypoint": "test_user_2_program.py",
                "description": description,
                "dependencies": "[]",
                "artifact": fake_file,
            },
        )

        self.assertEqual(programs_response.status_code, status.HTTP_200_OK)
        self.assertEqual(programs_response.data.get("description"), description)<|MERGE_RESOLUTION|>--- conflicted
+++ resolved
@@ -138,29 +138,17 @@
         self.assertEqual(job.config.workers, None)
         self.assertEqual(job.config.auto_scaling, True)
 
-<<<<<<< HEAD
-    @override_settings(MAINTENANCE="true")
-    def test_run_maintenance_mode(self):
-        """Tests run existing authorized."""
-
-        user = models.User.objects.get(username="test_user_3")
-=======
     def test_run_locked(self):
         """Tests run disabled program."""
 
         user = models.User.objects.get(username="test_user")
->>>>>>> fd8a5e01
         self.client.force_authenticate(user=user)
 
         arguments = json.dumps({"MY_ARGUMENT_KEY": "MY_ARGUMENT_VALUE"})
         programs_response = self.client.post(
             "/api/v1/programs/run/",
             data={
-<<<<<<< HEAD
-                "title": "Program",
-=======
                 "title": "ProgramLocked",
->>>>>>> fd8a5e01
                 "arguments": arguments,
                 "config": {
                     "workers": None,
@@ -172,13 +160,6 @@
             format="json",
         )
 
-<<<<<<< HEAD
-        self.assertEqual(
-            programs_response.status_code, status.HTTP_503_SERVICE_UNAVAILABLE
-        )
-        self.assertEqual(
-            programs_response.data.get("message"), "System in maintenance mode."
-=======
         self.assertEqual(programs_response.status_code, status.HTTP_423_LOCKED)
         self.assertEqual(programs_response.data.get("message"), "Program is locked")
 
@@ -207,7 +188,6 @@
         self.assertEqual(programs_response.status_code, status.HTTP_423_LOCKED)
         self.assertEqual(
             programs_response.data.get("message"), Program.DEFAULT_DISABLED_MESSAGE
->>>>>>> fd8a5e01
         )
 
     def test_upload_private_function(self):
