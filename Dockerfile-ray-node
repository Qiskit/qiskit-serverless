--- conflicted
+++ resolved
@@ -2,10 +2,8 @@
 RUN microdnf install -y \
     python3.11-3.11.9 \
     python3.11-devel-3.11.9 \
-<<<<<<< HEAD
-    vim-enhanced-8.2.2637 \
-    wget-1.21.1 &&\
-    microdnf clean all
+    wget-1.21.1
+RUN microdnf clean all
 
 # Custom part to install from source Qiskit
 RUN microdnf install -y git
@@ -13,10 +11,6 @@
 RUN curl --proto '=https' --tlsv1.2 -sSf https://sh.rustup.rs | sh -s -- -y
 ENV PATH="/root/.cargo/bin:${PATH}"
 
-=======
-    wget-1.21.1
-RUN microdnf clean all
->>>>>>> cd9b3930
 RUN ln -s /usr/bin/python3.11 /usr/local/bin/python3 && \
     ln -s /usr/bin/python3.11 /usr/local/bin/python &&\
     ln -s /usr/bin/pip3.11 /usr/local/bin/pip3 &&\
