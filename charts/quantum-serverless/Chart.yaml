apiVersion: v2
name: quantum-serverless
description: Quantum-Serverless helm chart that contains different dependencies.

type: application

version: 0.7.0
appVersion: "0.7.0"

dependencies:
  - name: gateway
    condition: gatewayEnable
<<<<<<< HEAD
    version: 0.6.6-patch2
=======
    version: 0.7.0
>>>>>>> 167e33d9
  - name: jupyter
    condition: jupyterEnable
    version: 0.7.0
  - name: nginx-ingress-controller
    condition: nginxIngressControllerEnable
    version: 9.7.9
    repository: https://charts.bitnami.com/bitnami
  - name: kuberay-operator
    condition: kuberayOperatorEnable
    version: 0.6.1
    repository: https://ray-project.github.io/kuberay-helm
  - name: keycloak
    condition: keycloakEnable
    version: 13.4.1
    repository: https://charts.bitnami.com/bitnami
  - name: repository
    condition: repositoryEnable
    version: 0.7.0

maintainers:
  - name: akihikokuroda
  - name: IceKhan13
  - name: psschwei
  - name: Tansito<|MERGE_RESOLUTION|>--- conflicted
+++ resolved
@@ -10,11 +10,7 @@
 dependencies:
   - name: gateway
     condition: gatewayEnable
-<<<<<<< HEAD
-    version: 0.6.6-patch2
-=======
     version: 0.7.0
->>>>>>> 167e33d9
   - name: jupyter
     condition: jupyterEnable
     version: 0.7.0
