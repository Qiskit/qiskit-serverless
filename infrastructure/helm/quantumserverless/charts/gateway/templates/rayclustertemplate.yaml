apiVersion: v1
data:
  rayclustertemplate.yaml: |
    apiVersion: ray.io/v1alpha1
    kind: RayCluster
    metadata:
      name: {{`{{ cluster_name }}`}}
      namespace: {{ .Release.Namespace }}
    spec:
      headGroupSpec:
        rayStartParams:
          dashboard-host: 0.0.0.0
        serviceType: ClusterIP
        template:
          spec:
            initContainers:
              # Generate head's private key and certificate before `ray start`.
              - name: ray-head-tls
                image: rayproject/ray:2.4.0
                command: ["/bin/sh", "-c", "cp -R /etc/ca/tls /etc/ray && /etc/gen/tls/gencert_head.sh"]
                volumeMounts:
                  - mountPath: /etc/ca/tls
                    name: ca-tls
                    readOnly: true
                  - mountPath: /etc/ray/tls
                    name: ray-tls
                  - mountPath: /etc/gen/tls
                    name: gen-tls-script
                env:
                  - name: POD_IP
                    valueFrom:
                      fieldRef:
                        fieldPath: status.podIP
            affinity:
            containers:
            - env: []
              image: {{  .Values.application.ray.nodeImage | quote  }}
              imagePullPolicy: IfNotPresent
              name: ray-head
              ports:
              - containerPort: 6379
                name: gcs
                protocol: TCP
              - containerPort: 8265
                name: dashboard
                protocol: TCP
              - containerPort: 10001
                name: client
                protocol: TCP
              resources:
                limits:
                  cpu: {{ .Values.application.ray.cpu }}
                  memory: {{ .Values.application.ray.memory }}Gi
                requests:
                  cpu: {{ .Values.application.ray.cpu }}
                  memory: {{ .Values.application.ray.memory }}Gi
              securityContext:
              volumeMounts:
              - mountPath: /tmp/ray
                name: log-volume
<<<<<<< HEAD
              - mountPath: /etc/ca/tls
                name: ca-tls
                readOnly: true
              - mountPath: /etc/ray/tls
                name: ray-tls
              env:
                # Environment variables for Ray TLS authentication.
                # See https://docs.ray.io/en/latest/ray-core/configure.html#tls-authentication for more details.
                - name: RAY_USE_TLS
                  value: "1"
                - name: RAY_TLS_SERVER_CERT
                  value: "/etc/ray/tls/tls.crt"
                - name: RAY_TLS_SERVER_KEY
                  value: "/etc/ray/tls/tls.key"
                - name: RAY_TLS_CA_CERT
                  value: "/etc/ca/tls/ca.crt"
=======
              - mountPath: /data
                name: user-storage
                subPath: {{`{{ user_id }}`}}
>>>>>>> 6d4ec1d8
            - image: fluent/fluent-bit:1.9.10
              name: ray-head-logs
              resources:
                limits:
                  cpu: 100m
                  memory: 128Mi
                requests:
                  cpu: 100m
                  memory: 128Mi
              volumeMounts:
              - mountPath: /tmp/ray
                name: log-volume
              - mountPath: /fluent-bit/etc/fluent-bit.conf
                name: fluentbit-config
                subPath: fluent-bit.conf
            imagePullSecrets: []
            nodeSelector:
            tolerations: []
            volumes:
            - emptyDir:
              name: log-volume
            - configMap:
                name: fluentbit-config
              name: fluentbit-config
<<<<<<< HEAD
            # Secret `ca-tls` has the information of CA's private key and certificate.
            - name: ca-tls
              secret:
                secretName: ca-tls
            - name: ray-tls
              emptyDir: {}
            # `gencert_head.sh` is a script to generate head Pod's private key and head's certificate.
            - name: gen-tls-script
              configMap:
                name: tls
                defaultMode: 0777
                items:
                - key: gencert_head.sh
                  path: gencert_head.sh
=======
            - name: user-storage
              persistentVolumeClaim:
                claimName: gateway-claim
>>>>>>> 6d4ec1d8
      workerGroupSpecs:
      - groupName: smallWorkerGroup
        maxReplicas: 4
        minReplicas: 1
        rayStartParams:
          block: 'true'
        replicas: 1
        template:
          spec:
            initContainers:
              # Generate worker's private key and certificate before `ray start`.
              - name: ray-worker-tls
                image: rayproject/ray:2.4.0
                command: ["/bin/sh", "-c", "cp -R /etc/ca/tls /etc/ray && /etc/gen/tls/gencert_worker.sh"]
                volumeMounts:
                  - mountPath: /etc/ca/tls
                    name: ca-tls
                    readOnly: true
                  - mountPath: /etc/ray/tls
                    name: ray-tls
                  - mountPath: /etc/gen/tls
                    name: gen-tls-script
                env:
                  - name: POD_IP
                    valueFrom:
                      fieldRef:
                        fieldPath: status.podIP
            affinity:
            containers:
            - resources:
                limits:
                  cpu: 1
                  memory: 2G
                requests:
                  cpu: 1
                  memory: 2G
              securityContext: {}
              volumeMounts:
              - mountPath: /tmp/ray
                name: log-volume
              - mountPath: /etc/ca/tls
                name: ca-tls
                readOnly: true
              - mountPath: /etc/ray/tls
                name: ray-tls
              env:
                # Environment variables for Ray TLS authentication.
                # See https://docs.ray.io/en/latest/ray-core/configure.html#tls-authentication for more details.
                - name: RAY_USE_TLS
                  value: "1"
                - name: RAY_TLS_SERVER_CERT
                  value: "/etc/ray/tls/tls.crt"
                - name: RAY_TLS_SERVER_KEY
                  value: "/etc/ray/tls/tls.key"
                - name: RAY_TLS_CA_CERT
                  value: "/etc/ca/tls/ca.crt"
              image: {{ .Values.application.ray.nodeImage | quote}}
              imagePullPolicy: IfNotPresent
              name: ray-worker
              resources:
                limits:
                  cpu: {{ .Values.application.ray.cpu }}
                  memory: {{ .Values.application.ray.memory }}Gi
                requests:
                  cpu: {{ .Values.application.ray.cpu }}
                  memory: {{ .Values.application.ray.memory }}Gi
              securityContext:
              volumeMounts:
              - mountPath: /tmp/ray
                name: log-volume
              - mountPath: /data
                name: user-storage
                subPath: {{`{{ user_id }}`}}
            imagePullSecrets: []
            nodeSelector:
            tolerations: []
            volumes:
            - emptyDir:
              name: log-volume
<<<<<<< HEAD
            - name: ca-tls
              secret:
                secretName: ca-tls
            - name: ray-tls
              emptyDir: {}
            # `gencert_worker.sh` is a script to generate worker Pod's private key and worker's certificate.
            - name: gen-tls-script
              configMap:
                name: tls
                defaultMode: 0777
                # An array of keys from the ConfigMap to create as files
                items:
                - key: gencert_worker.sh
                  path: gencert_worker.sh
=======
            - name: user-storage
              persistentVolumeClaim:
                claimName: gateway-claim
>>>>>>> 6d4ec1d8
kind: ConfigMap
metadata:
  name: rayclustertemplate<|MERGE_RESOLUTION|>--- conflicted
+++ resolved
@@ -58,7 +58,6 @@
               volumeMounts:
               - mountPath: /tmp/ray
                 name: log-volume
-<<<<<<< HEAD
               - mountPath: /etc/ca/tls
                 name: ca-tls
                 readOnly: true
@@ -75,11 +74,9 @@
                   value: "/etc/ray/tls/tls.key"
                 - name: RAY_TLS_CA_CERT
                   value: "/etc/ca/tls/ca.crt"
-=======
               - mountPath: /data
                 name: user-storage
                 subPath: {{`{{ user_id }}`}}
->>>>>>> 6d4ec1d8
             - image: fluent/fluent-bit:1.9.10
               name: ray-head-logs
               resources:
@@ -104,7 +101,6 @@
             - configMap:
                 name: fluentbit-config
               name: fluentbit-config
-<<<<<<< HEAD
             # Secret `ca-tls` has the information of CA's private key and certificate.
             - name: ca-tls
               secret:
@@ -119,11 +115,9 @@
                 items:
                 - key: gencert_head.sh
                   path: gencert_head.sh
-=======
             - name: user-storage
               persistentVolumeClaim:
                 claimName: gateway-claim
->>>>>>> 6d4ec1d8
       workerGroupSpecs:
       - groupName: smallWorkerGroup
         maxReplicas: 4
@@ -203,7 +197,6 @@
             volumes:
             - emptyDir:
               name: log-volume
-<<<<<<< HEAD
             - name: ca-tls
               secret:
                 secretName: ca-tls
@@ -218,11 +211,9 @@
                 items:
                 - key: gencert_worker.sh
                   path: gencert_worker.sh
-=======
             - name: user-storage
               persistentVolumeClaim:
                 claimName: gateway-claim
->>>>>>> 6d4ec1d8
 kind: ConfigMap
 metadata:
   name: rayclustertemplate