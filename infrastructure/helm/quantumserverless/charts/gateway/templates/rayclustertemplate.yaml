apiVersion: v1
kind: ConfigMap
metadata:
  name: rayclustertemplate
data:
  rayclustertemplate.yaml: |
    apiVersion: ray.io/v1alpha1
    kind: RayCluster
    metadata:
      name: {{`{{ cluster_name }}`}}
      namespace: {{ .Release.Namespace }}
    spec:
      headGroupSpec:
        rayStartParams:
          dashboard-host: 0.0.0.0
        serviceType: ClusterIP
        template:
          spec:
            initContainers:
              # Generate head's private key and certificate before `ray start`.
              - name: ray-head-tls
                image: rayproject/ray:2.4.0
                command: ["/bin/sh", "-c", "cp -R /etc/ca/tls /etc/ray && /etc/gen/tls/gencert_head.sh"]
                volumeMounts:
                  - mountPath: /etc/ca/tls
                    name: ca-tls
                    readOnly: true
                  - mountPath: /etc/ray/tls
                    name: ray-tls
                  - mountPath: /etc/gen/tls
                    name: gen-tls-script
                env:
                  - name: POD_IP
                    valueFrom:
                      fieldRef:
                        fieldPath: status.podIP
{{- if .Values.useCertManager }}
              - name: ray-head-cert
                image: rayproject/ray:2.4.0
                command: ["/bin/sh", "-c", "/etc/gen/tls/gencert_cert_head.sh /tmp/tls {{`{{ cluster_name }}`}} $POD_IP {{ .Release.Namespace }}"]
                volumeMounts:
                  - mountPath: /tmp/tls
                    name: cert-tls
                  - mountPath: /etc/gen/tls
                    name: gen-tls-script
                env:
                  - name: POD_IP
                    valueFrom:
                      fieldRef:
                        fieldPath: status.podIP
{{- end }}
            affinity:
            containers:
            - image: {{  .Values.application.ray.nodeImage | quote  }}
              imagePullPolicy: IfNotPresent
              name: ray-head
              ports:
              - containerPort: 6379
                name: gcs
                protocol: TCP
              - containerPort: 8265
                name: dashboard
                protocol: TCP
              - containerPort: 10001
                name: client
                protocol: TCP
              resources:
                limits:
                  cpu: {{ .Values.application.ray.cpu }}
                  memory: {{ .Values.application.ray.memory }}Gi
                requests:
                  cpu: {{ .Values.application.ray.cpu }}
                  memory: {{ .Values.application.ray.memory }}Gi
              securityContext:
              volumeMounts:
              - mountPath: /tmp/ray
                name: log-volume
              - mountPath: /etc/ca/tls
                name: ca-tls
                readOnly: true
              - mountPath: /etc/ray/tls
                name: ray-tls
<<<<<<< HEAD
{{- if .Values.useCertManager }}
              - mountPath: /tmp/tls
                name: cert-tls
{{- end }}
=======
>>>>>>> 1c9f8c30
              - mountPath: /data
                name: user-storage
                subPath: {{`{{ user_id }}`}}
              env:
                # Environment variables for Ray TLS authentication.
                # See https://docs.ray.io/en/latest/ray-core/configure.html#tls-authentication for more details.
                - name: RAY_USE_TLS
                  value: "1"
{{- if .Values.useCertManager }}
                - name: RAY_TLS_SERVER_CERT
                  value: "/tmp/tls/tls.crt"
                - name: RAY_TLS_SERVER_KEY
                  value: "/tmp/tls/tls.key"
                - name: RAY_TLS_CA_CERT
                  value: "/tmp/tls/ca.crt"
{{- else }}
                - name: RAY_TLS_SERVER_CERT
                  value: "/etc/ray/tls/tls.crt"
                - name: RAY_TLS_SERVER_KEY
                  value: "/etc/ray/tls/tls.key"
                - name: RAY_TLS_CA_CERT
<<<<<<< HEAD
                  value: "/etc/ca/tls/ca.crt"
{{- end }}
=======
                  value: "/etc/ca/tls/ca.crt"                
>>>>>>> 1c9f8c30
            - image: fluent/fluent-bit:1.9.10
              name: ray-head-logs
              resources:
                limits:
                  cpu: 100m
                  memory: 128Mi
                requests:
                  cpu: 100m
                  memory: 128Mi
              volumeMounts:
              - mountPath: /tmp/ray
                name: log-volume
              - mountPath: /fluent-bit/etc/fluent-bit.conf
                name: fluentbit-config
                subPath: fluent-bit.conf
            imagePullSecrets: []
{{- if .Values.useCertManager }}
            serviceAccountName: ray-cluster-sa
            serviceAccount: ray-cluster-sa
{{- end }}
            nodeSelector:
            tolerations: []
            volumes:
            - emptyDir:
              name: log-volume
            - configMap:
                name: fluentbit-config
              name: fluentbit-config
            # Secret `ca-tls` has the information of CA's private key and certificate.
            - name: ca-tls
              secret:
                secretName: ca-tls
            - name: ray-tls
              emptyDir: {}
            # `gencert_head.sh` is a script to generate head Pod's private key and head's certificate.
{{- if .Values.useCertManager }}
            - name: cert-tls
              emptyDir: {}
{{- end }}
            - name: gen-tls-script
              configMap:
                name: tls
                defaultMode: 0777
                items:
                - key: gencert_head.sh
                  path: gencert_head.sh
{{- if .Values.useCertManager }}
                - key: gencert_cert_head.sh
                  path: gencert_cert_head.sh
{{- end }}
            - name: user-storage
              persistentVolumeClaim:
                claimName: gateway-claim
      workerGroupSpecs:
      - groupName: smallWorkerGroup
        maxReplicas: 4
        minReplicas: 1
        rayStartParams:
          block: 'true'
        replicas: 1
        template:
          spec:
            initContainers:
              # Generate worker's private key and certificate before `ray start`.
              - name: ray-worker-tls
                image: rayproject/ray:2.4.0
                command: ["/bin/sh", "-c", "cp -R /etc/ca/tls /etc/ray && /etc/gen/tls/gencert_worker.sh"]
                volumeMounts:
                  - mountPath: /etc/ca/tls
                    name: ca-tls
                    readOnly: true
                  - mountPath: /etc/ray/tls
                    name: ray-tls
                  - mountPath: /etc/gen/tls
                    name: gen-tls-script
                env:
                  - name: POD_IP
                    valueFrom:
                      fieldRef:
                        fieldPath: status.podIP
{{- if .Values.useCertManager }}
            initContainers:
              - name: ray-worker-cert
                image: rayproject/ray:2.4.0
                command: ["/bin/sh", "-c", "/etc/gen/tls/gencert_cert_head.sh /tmp/tls {{`{{ cluster_name }}`}}-worker $POD_IP {{ .Release.Namespace }}"]
                volumeMounts:
                  - mountPath: /tmp/tls
                    name: cert-tls
                  - mountPath: /etc/gen/tls
                    name: gen-tls-script
                env:
                  - name: POD_IP
                    valueFrom:
                      fieldRef:
                        fieldPath: status.podIP
{{- end }}
            affinity:
            containers:
            - resources:
                limits:
                  cpu: 1
                  memory: 2G
                requests:
                  cpu: 1
                  memory: 2G
              securityContext: {}
              volumeMounts:
              - mountPath: /tmp/ray
                name: log-volume
              - mountPath: /etc/ca/tls
                name: ca-tls
                readOnly: true
              - mountPath: /etc/ray/tls
                name: ray-tls
{{- if .Values.useCertManager }}
              - mountPath: /tmp/tls
                name: cert-tls
{{- end }}
              env:
                # Environment variables for Ray TLS authentication.
                # See https://docs.ray.io/en/latest/ray-core/configure.html#tls-authentication for more details.
                - name: RAY_USE_TLS
                  value: "1"
{{- if .Values.useCertManager }}
                - name: RAY_TLS_SERVER_CERT
                  value: "/tmp/tls/tls.crt"
                - name: RAY_TLS_SERVER_KEY
                  value: "/tmp/tls/tls.key"
                - name: RAY_TLS_CA_CERT
                  value: "/tmp/tls/ca.crt"
{{- else }}
                - name: RAY_TLS_SERVER_CERT
                  value: "/etc/ray/tls/tls.crt"
                - name: RAY_TLS_SERVER_KEY
                  value: "/etc/ray/tls/tls.key"
                - name: RAY_TLS_CA_CERT
                  value: "/etc/ca/tls/ca.crt"
{{- end }}
              image: {{ .Values.application.ray.nodeImage | quote}}
              imagePullPolicy: IfNotPresent
              name: ray-worker
              resources:
                limits:
                  cpu: {{ .Values.application.ray.cpu }}
                  memory: {{ .Values.application.ray.memory }}Gi
                requests:
                  cpu: {{ .Values.application.ray.cpu }}
                  memory: {{ .Values.application.ray.memory }}Gi
              securityContext:
              volumeMounts:
              - mountPath: /tmp/ray
                name: log-volume
              - mountPath: /data
                name: user-storage
                subPath: {{`{{ user_id }}`}}
            imagePullSecrets: []
{{- if .Values.useCertManager }}
            serviceAccountName: ray-cluster-sa
            serviceAccount: ray-cluster-sa
{{- end }}
            nodeSelector:
            tolerations: []
            volumes:
            - emptyDir:
              name: log-volume
            - name: ca-tls
              secret:
                secretName: ca-tls
            - name: ray-tls
              emptyDir: {}
{{- if .Values.useCertManager }}
            - name: cert-tls
              emptyDir: {}
{{- end }}
            # `gencert_worker.sh` is a script to generate worker Pod's private key and worker's certificate.
            - name: gen-tls-script
              configMap:
                name: tls
                defaultMode: 0777
                # An array of keys from the ConfigMap to create as files
                items:
                - key: gencert_worker.sh
                  path: gencert_worker.sh
{{- if .Values.useCertManager }}
                - key: gencert_cert_head.sh
                  path: gencert_cert_head.sh
{{- end }}
            - name: user-storage
              persistentVolumeClaim:
                claimName: gateway-claim<|MERGE_RESOLUTION|>--- conflicted
+++ resolved
@@ -80,13 +80,10 @@
                 readOnly: true
               - mountPath: /etc/ray/tls
                 name: ray-tls
-<<<<<<< HEAD
 {{- if .Values.useCertManager }}
               - mountPath: /tmp/tls
                 name: cert-tls
 {{- end }}
-=======
->>>>>>> 1c9f8c30
               - mountPath: /data
                 name: user-storage
                 subPath: {{`{{ user_id }}`}}
@@ -108,12 +105,8 @@
                 - name: RAY_TLS_SERVER_KEY
                   value: "/etc/ray/tls/tls.key"
                 - name: RAY_TLS_CA_CERT
-<<<<<<< HEAD
                   value: "/etc/ca/tls/ca.crt"
 {{- end }}
-=======
-                  value: "/etc/ca/tls/ca.crt"                
->>>>>>> 1c9f8c30
             - image: fluent/fluent-bit:1.9.10
               name: ray-head-logs
               resources:
