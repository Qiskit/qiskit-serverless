apiVersion: apps/v1
kind: Deployment
metadata:
  name: {{ include "gateway.fullname" . }}
  labels:
    {{- include "gateway.labels" . | nindent 4 }}
spec:
  {{- if not .Values.autoscaling.enabled }}
  replicas: {{ .Values.replicaCount }}
  {{- end }}
  selector:
    matchLabels:
      {{- include "gateway.selectorLabels" . | nindent 6 }}
  template:
    metadata:
      {{- with .Values.podAnnotations }}
      annotations:
        {{- toYaml . | nindent 8 }}
      {{- end }}
      labels:
        {{- include "gateway.selectorLabels" . | nindent 8 }}
    spec:
      {{- with .Values.imagePullSecrets }}
      imagePullSecrets:
        {{- toYaml . | nindent 8 }}
      {{- end }}
      serviceAccountName: {{ include "gateway.serviceAccountName" . }}
      securityContext:
        {{- toYaml .Values.podSecurityContext | nindent 8 }}
      containers:
        - name: {{ .Chart.Name }}
          securityContext:
            {{- toYaml .Values.securityContext | nindent 12 }}
          image: "{{ .Values.image.repository }}:{{ .Values.image.tag | default .Chart.AppVersion }}"
          imagePullPolicy: {{ .Values.image.pullPolicy }}
          command: [ "gunicorn", "main.wsgi:application", "--bind", "0.0.0.0:8000", "--workers=4" ]
          ports:
            - name: http
              containerPort: {{ .Values.service.port }}
              protocol: TCP
<<<<<<< HEAD
#          livenessProbe:
#            httpGet:
#              path: /
#              port: http
#          readinessProbe:
#            httpGet:
#              path: /
#              port: http
=======
          livenessProbe:
            httpGet:
              path: /metrics
              port: http
          readinessProbe:
            httpGet:
              path: /metrics
              port: http
>>>>>>> c64cba52
          resources:
            {{- toYaml .Values.resources | nindent 12 }}
          env:
            - name: DEBUG
              value: {{ .Values.application.debug | quote }}
            - name: SITE_HOST
              value: {{ .Values.application.siteHost | quote }}
            - name: RAY_HOST
              value: {{ .Values.application.rayHost | quote }}
            - name: CLIENT_ID
              value: {{ .Values.application.keycloak.clientId | quote }}
            - name: SETTING_KEYCLOAK_URL
              value: {{ .Values.application.keycloak.url | quote }}
            - name: SETTING_KEYCLOAK_REALM
              value: {{ .Values.application.keycloak.realm | quote }}
            - name: SETTINGS_KEYCLOAK_CLIENT_SECRET
              value: {{ .Values.application.keycloak.clientSecret | quote }}
            - name: DJANGO_SUPERUSER_USERNAME
              value: {{ .Values.application.superuser.username | quote }}
            - name: DJANGO_SUPERUSER_PASSWORD
              value: {{ .Values.application.superuser.password | quote }}
            - name: DJANGO_SUPERUSER_EMAIL
              value: {{ .Values.application.superuser.email | quote }}
      {{- with .Values.nodeSelector }}
      nodeSelector:
        {{- toYaml . | nindent 8 }}
      {{- end }}
      {{- with .Values.affinity }}
      affinity:
        {{- toYaml . | nindent 8 }}
      {{- end }}
      {{- with .Values.tolerations }}
      tolerations:
        {{- toYaml . | nindent 8 }}
      {{- end }}<|MERGE_RESOLUTION|>--- conflicted
+++ resolved
@@ -38,25 +38,14 @@
             - name: http
               containerPort: {{ .Values.service.port }}
               protocol: TCP
-<<<<<<< HEAD
 #          livenessProbe:
 #            httpGet:
-#              path: /
+#              path: /metrics
 #              port: http
 #          readinessProbe:
 #            httpGet:
-#              path: /
+#              path: /metrics
 #              port: http
-=======
-          livenessProbe:
-            httpGet:
-              path: /metrics
-              port: http
-          readinessProbe:
-            httpGet:
-              path: /metrics
-              port: http
->>>>>>> c64cba52
           resources:
             {{- toYaml .Values.resources | nindent 12 }}
           env:
