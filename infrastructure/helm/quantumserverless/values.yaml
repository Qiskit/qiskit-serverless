--- conflicted
+++ resolved
@@ -54,12 +54,7 @@
       type: ClusterIP
       port: 8000
     ray:
-<<<<<<< HEAD
-      nodeImage: "icr.io/quantum-public/quantum-serverless-ray-node:0.1.0-py39"
-=======
       nodeImage: "icr.io/quantum-public/quantum-serverless-ray-node:0.1.2-py39"
-      kubeRayHost: "http://kuberay-apiserver-service:8888"
->>>>>>> 989e76aa
     limits:
       maxJobsPerUser: 2
       maxComputeResources: 4
