--- conflicted
+++ resolved
@@ -8,7 +8,9 @@
 
 # Ingress Nginx controller is disabled by default to not affect cloud providers' controller configuration
 nginxIngressControllerEnable: true
-<<<<<<< HEAD
+nginx-ingress-controller:
+  nameOverride: "nginx-ingress-controller"
+  fullnameOverride: "nginx-ingress-controller"
 ingress:
   annotations:
     # For IBM Cloud the valid ingress class values are: public-iks-k8s-nginx and private-iks-k8s-nginx
@@ -23,11 +25,6 @@
   hosts: []
 #  hosts:
 #    - host: "quantum-serverless-url.cloud"
-=======
-nginx-ingress-controller:
-  nameOverride: "nginx-ingress-controller"
-  fullnameOverride: "nginx-ingress-controller"
->>>>>>> ce747be6
 
 # ===================
 # Gateway configs
@@ -79,15 +76,11 @@
 
 jupyterEnable: true
 jupyter:
-<<<<<<< HEAD
-  jupyterToken: "YOUR_JUPYTER_PASSWORD_HERE"
-=======
   nameOverride: "jupyter"
   fullnameOverride: "jupyter"
 
-  jupyterToken: "<YOUR_JUPYTER_PASSWORD_HERE>"
-
->>>>>>> ce747be6
+  jupyterToken: "YOUR_JUPYTER_PASSWORD_HERE"
+
   image:
     repository: "qiskit/quantum-serverless-notebook"
     tag: "0.0.7-py39"
@@ -103,12 +96,9 @@
 
 rayClusterEnable: true
 ray-cluster:
-<<<<<<< HEAD
-=======
   nameOverride: "kuberay"
   fullnameOverride: "kuberay"
 
->>>>>>> ce747be6
   image:
     repository: "qiskit/quantum-serverless-ray-node"
     tag: "0.0.7-py39"
@@ -237,29 +227,6 @@
         targetPort: 4180
         nodePort: 30634
 
-<<<<<<< HEAD
-=======
-  ingress:
-    enabled: false
-
-  replicaCount: 1
-
-  sidecarContainers:
-    - image: quay.io/gogatekeeper/gatekeeper:2.3.1
-      imagePullPolicy: IfNotPresent
-      name: gatekeeper
-      args:
-      - --no-redirects=true
-      - --forwarding-grant-type=client_credentials
-      - --listen=0.0.0.0:4180
-      - --client-id=rayapiserver
-      - --client-secret=APISERVERSECRET-CHANGEME
-      - --discovery-url=http://LOCAL-IP:31059/realms/quantumserverless
-      - --enable-logging=true
-      - --verbose=true
-      - --upstream-url=http://kuberay-apiserver-service:8888/
-
->>>>>>> ce747be6
 # ===================
 # Keycloak 
 # ===================
@@ -301,7 +268,9 @@
 
 repositoryEnable: true
 repository:
-<<<<<<< HEAD
+  nameOverride: "repository"
+  fullnameOverride: "repository"
+
   image:
     pullPolicy: IfNotPresent
     tag: "latest"
@@ -313,14 +282,6 @@
   service:
     type: ClusterIP
     port: 8060
-=======
-  nameOverride: "repository"
-  fullnameOverride: "repository"
-
-  repository: "qiskit/quantum-repository-server"
-  pullPolicy: IfNotPresent
-  tag: "0.0.7"
->>>>>>> ce747be6
 
 # ===================
 # Prometheus 
@@ -370,7 +331,6 @@
         level: debug
       server:
         root_url: "http://localhost:32294/"
-    
 
 # ===================
 # loki
@@ -397,11 +357,7 @@
     replicas: 1
   gateway:
     service:
-<<<<<<< HEAD
       type: ClusterIP
-
-=======
-      type: NodePort
   monitoring:
     selfMonitoring:
       grafanaAgent:
@@ -409,13 +365,11 @@
   test:
     enabled: false
   
->>>>>>> ce747be6
 # ===================
 # promtail
 # ===================
 
 promtailEnable: true
-
 promtail:
   nameOverride: "promtail"
   fullnameOverride: "promtail"