# ===================
# Quantum Serverless configs
# ===================

# ===================
# Ingress Nginx controller configs
# ===================

# Ingress Nginx controller is disabled by default to not affect cloud providers' controller configuration
nginxIngressControllerEnable: true
nginx-ingress-controller:
  nameOverride: "nginx-ingress-controller"
  fullnameOverride: "nginx-ingress-controller"
ingress:
  annotations:
    # For IBM Cloud the valid ingress class values are: public-iks-k8s-nginx and private-iks-k8s-nginx
    kubernetes.io/ingress.class: "nginx"
    nginx.ingress.kubernetes.io/proxy-buffers-number: "4"
    nginx.ingress.kubernetes.io/proxy-buffer-size: "512k"
  tls: []
#  tls:
#    - hosts:
#      - "quantum-serverless-url.cloud"
#      secretName: "tls-secret-name"
  hosts: []
#  hosts:
#    - host: "quantum-serverless-url.cloud"

# ===================
# Gateway configs
# ===================

gatewayEnable: true
gateway:
  nameOverride: "gateway"
  fullnameOverride: "gateway"
  
  image:
    pullPolicy: IfNotPresent
    tag: "0.0.8"
  application:
    siteHost: "http://localhost:8000"
    rayHost: "http://kuberay-head-svc:8265"
    keycloak:
      clientId: "gateway-client"
      url: "http://keycloak:31059"
      realm: "quantumserverless"
      clientSecret: GATEWAYSECRET-CHANGEME
    superuser:
      username: "admin"
      password: "passw0rd"
      email: "admin@examplemail.io"
    service:
      type: ClusterIP
      port: 8000

# ===================
# Redis configs
# ===================

redisEnable: true
redis:
  nameOverride: "redis"
  fullnameOverride: "redis"

  architecture: "standalone"
  global:
    redis:
      password: ""
  auth:
    enabled: false

# ===================
# Jupyter configs
# ===================

jupyterEnable: true
jupyter:
  nameOverride: "jupyter"
  fullnameOverride: "jupyter"

  jupyterToken: "YOUR_JUPYTER_PASSWORD_HERE"

  image:
    repository: "qiskit/quantum-serverless-notebook"
    tag: "0.0.8-py39"
    pullPolicy: IfNotPresent
  container:
    port: 8888
  service:
    port: 80

# ===================
# Ray Cluster
# ===================

rayClusterEnable: true
ray-cluster:
  nameOverride: "kuberay"
  fullnameOverride: "kuberay"

  image:
    repository: "qiskit/quantum-serverless-ray-node"
    tag: "0.0.8-py39"
    pullPolicy: IfNotPresent
  head:
    rayStartParams:
<<<<<<< HEAD
      dashboard-host: "0.0.0.0"
    ports:
    - containerPort: 6379
      name: gcs
    - containerPort: 8265
      name: dashboard
    - containerPort: 10001
      name: client
    resources:
      limits:
        cpu: "1"
        # To avoid out-of-memory issues, never allocate less than 2G memory for the Ray head.
        memory: "2G"
      requests:
        cpu: "1"
        memory: "2G"
=======
      dashboard-host: '0.0.0.0'
    ports: [{containerPort: 10001, name: client},{containerPort: 6379, name: redis},{containerPort: 8265, name: dashboard},{containerPort: 8080, name: metrics},{containerPort: 8000, name: serve},{containerPort: 4180, name: proxy}]
    sidecarContainers:
        - name: oauth-proxy
          image: quay.io/oauth2-proxy/oauth2-proxy:v7.3.0
          imagePullPolicy: IfNotPresent
          args:
          - --client-secret=CLIENTSECRET-CHANGEME
          - --oidc-issuer-url=http://LOCAL-IP:31059/realms/quantumserverless
          - --oidc-extra-audience="account"
          - --email-domain="*"
          - --insecure-oidc-allow-unverified-email=true
          - --http-address=0.0.0.0:4180
          - --cookie-secret=SECRET0123456789
          - --provider=keycloak-oidc
          - --client-id=rayclient
          - --upstream="http://kuberay-head-svc:8265"
          - --redirect-url=http://localhost/oauth2/callback
>>>>>>> 1d4c57ea
  worker:
    # If you want to disable the default workergroup
    # uncomment the line below
    disabled: true
  # The map's key is used as the groupName.
  # For example, key:small-group in the map below
  # will be used as the groupName
  additionalWorkerGroups:
    smallWorkerGroup:
      # Disabled by default
      disabled: false
      replicas: 1
      minReplicas: 1
      maxReplicas: 4
      labels: { }
      serviceAccountName: ""
      rayStartParams:
        block: 'true'
      # containerEnv specifies environment variables for the Ray container,
      # Follows standard K8s container env schema.
      containerEnv: [ ]
      # - name: EXAMPLE_ENV
      #   value: "1"
      envFrom: [ ]
      # - secretRef:
      #     name: my-env-secret
      # ports optionally allows specifying ports for the Ray container.
      # ports: []
      # resource requests and limits for the Ray head container.
      # Modify as needed for your application.
      # Note that the resources in this example are much too small for production;
      # we don't recommend allocating less than 8G memory for a Ray pod in production.
      # Ray pods should be sized to take up entire K8s nodes when possible.
      # Always set CPU and memory limits for Ray pods.
      # It is usually best to set requests equal to limits.
      # See https://docs.ray.io/en/latest/cluster/kubernetes/user-guides/config.html#resources
      # for further guidance.
      resources:
        limits:
          cpu: 1
          memory: "2G"
        requests:
          cpu: 1
          memory: "2G"
      annotations: { }
      nodeSelector: { }
      tolerations: [ ]
      affinity: { }
      # Ray container security context.
      securityContext: { }
      volumes:
        - name: log-volume
          emptyDir: { }
      # Ray writes logs to /tmp/ray/session_latests/logs
      volumeMounts:
        - mountPath: /tmp/ray
          name: log-volume
      sidecarContainers: [ ]
      # See docs/guidance/pod-command.md for more details about how to specify
      # container command for worker Pod.
      command: [ ]
      args: [ ]

# ===================
# Kuberay Operator
# ===================

kuberayOperatorEnable: true
kuberay-operator:
  image:
    repository: kuberay/operator
    tag: v0.5.0
    pullPolicy: IfNotPresent

# ===================
# Kuberay API Server
# ===================

kuberayApiServerEnable: true
kuberay-apiserver:
  nameOverride: "kuberay-apiserver"
  fullnameOverride: "kuberay-apiserver"
  image:
    repository: kuberay/apiserver
    tag: v0.5.0
    pullPolicy: IfNotPresent
  containerPort:
    - containerPort: 8888
    - containerPort: 8887
    - containerPort: 4180
  service:
    type: NodePort
    ports:
      - name: http
        port: 8888
        targetPort: 8888
        nodePort: 31888
      - name: rpc
        port: 8887
        targetPort: 8887
        nodePort: 31887
      - name: proxy
        port: 4180
        targetPort: 4180
        nodePort: 30634

# ===================
# Keycloak 
# ===================

keycloakEnable: true
gatewayClientSecret: GATEWAYSECRET-CHANGEME
grafanaClientSecret: GRAFANASECRET-CHANGEME
keycloakUserID: user
keycloakUserPassword: passw0rd
keycloak:
  nameOverride: "keycloak"
  fullnameOverride: "keycloak"

  logging:
    level: DEBUG
  service:
    type: ClusterIP
    ports:
      http: 31059
  auth:
    adminUser: admin
    adminPassword: passw0rd
  extraVolumes:
    - name: realm
      configMap:
        name: keycloakrealm
  extraVolumeMounts:
    - name: realm
      mountPath: /opt/bitnami/keycloak/data/import
  extraStartupArgs: "--import-realm"

  postgresql:
    nameOverride: "postgresql"
    fullnameOverride: "postgresql"

# ===================
# Quantum Repository
# ===================

repositoryEnable: true
repository:
  nameOverride: "repository"
  fullnameOverride: "repository"

<<<<<<< HEAD
  image:
    pullPolicy: IfNotPresent
    tag: "latest"
  application:
    superuser:
      username: "admin"
      password: "passw0rd"
      email: "admin@examplemail.io"
  service:
    type: ClusterIP
    port: 8060
=======
  repository: "qiskit/quantum-repository-server"
  pullPolicy: IfNotPresent
  tag: "0.0.8"
>>>>>>> 1d4c57ea

# ===================
# Prometheus 
# ===================

prometheusEnable: true
kube-prometheus-stack:
  nameOverride: "prometheus"
  fullnameOverride: "prometheus"

  kube-state-metrics:
    nameOverride: "kube-state-metrics"
    fullnameOverride: "kube-state-metrics"

  prometheus-node-exporter:
    nameOverride: "prometheus-node-exporter"
    fullnameOverride: "prometheus-node-exporter"

  grafana:
    nameOverride: "grafana"
    fullnameOverride: "grafana"

    adminPassword: passw0rd
    service:
      type: ClusterIP
      ports:
        http: 32294
    grafana.ini:
      auth:
        disable_login_form: "true"
      auth.generic_oauth:
        enabled: "true"
        name: Keycloak-OAuth
        allow_sign_up: "true"
        client_id: grafana-client
        client_secret: GRAFANASECRET-CHANGEME
        api_url: "http://keycloak:31059/realms/quantumserverless/protocol/openid-connect/userinfo"
        auth_url: "http://keycloak:31059/realms/quantumserverless/protocol/openid-connect/auth"
        token_url: "http://keycloak:31059/realms/quantumserverless/protocol/openid-connect/token"
        role_attribute_path: "contains(roles[*], 'grafana-admin') && 'GrafanaAdmin' || contains(roles[*], 'admin') && 'Admin' || contains(roles[*], 'editor') && 'Editor' || 'Viewer'"
        allow_assign_grafana_admin: "true"
        scopes: openid email profile roles
        email_attribute_path: user@quatunserverless.org
        login_attribute_path: user
        name_attribute_path: none
      log:
        level: debug
      server:
        root_url: "http://localhost:32294/"

# ===================
# loki
# ===================

lokiEnable: true
loki:
  nameOverride: "loki"
  fullnameOverride: "loki"

  loki:
    commonConfig:
      replication_factor: 1
    storage:
      type: "filesystem"
    auth_enabled: false
  write:
    replicas: 0
  read:
    replicas: 0
  backend:
    replicas: 0
  singleBinary:
    replicas: 1
  gateway:
    service:
      type: ClusterIP
  monitoring:
    selfMonitoring:
      grafanaAgent:
        installOperator: false
  test:
    enabled: false
  
# ===================
# promtail
# ===================

promtailEnable: true
promtail:
  nameOverride: "promtail"
  fullnameOverride: "promtail"<|MERGE_RESOLUTION|>--- conflicted
+++ resolved
@@ -105,7 +105,6 @@
     pullPolicy: IfNotPresent
   head:
     rayStartParams:
-<<<<<<< HEAD
       dashboard-host: "0.0.0.0"
     ports:
     - containerPort: 6379
@@ -122,26 +121,6 @@
       requests:
         cpu: "1"
         memory: "2G"
-=======
-      dashboard-host: '0.0.0.0'
-    ports: [{containerPort: 10001, name: client},{containerPort: 6379, name: redis},{containerPort: 8265, name: dashboard},{containerPort: 8080, name: metrics},{containerPort: 8000, name: serve},{containerPort: 4180, name: proxy}]
-    sidecarContainers:
-        - name: oauth-proxy
-          image: quay.io/oauth2-proxy/oauth2-proxy:v7.3.0
-          imagePullPolicy: IfNotPresent
-          args:
-          - --client-secret=CLIENTSECRET-CHANGEME
-          - --oidc-issuer-url=http://LOCAL-IP:31059/realms/quantumserverless
-          - --oidc-extra-audience="account"
-          - --email-domain="*"
-          - --insecure-oidc-allow-unverified-email=true
-          - --http-address=0.0.0.0:4180
-          - --cookie-secret=SECRET0123456789
-          - --provider=keycloak-oidc
-          - --client-id=rayclient
-          - --upstream="http://kuberay-head-svc:8265"
-          - --redirect-url=http://localhost/oauth2/callback
->>>>>>> 1d4c57ea
   worker:
     # If you want to disable the default workergroup
     # uncomment the line below
@@ -291,11 +270,9 @@
 repository:
   nameOverride: "repository"
   fullnameOverride: "repository"
-
-<<<<<<< HEAD
-  image:
-    pullPolicy: IfNotPresent
-    tag: "latest"
+  image:
+    pullPolicy: IfNotPresent
+    tag: "0.0.8"
   application:
     superuser:
       username: "admin"
@@ -304,11 +281,6 @@
   service:
     type: ClusterIP
     port: 8060
-=======
-  repository: "qiskit/quantum-repository-server"
-  pullPolicy: IfNotPresent
-  tag: "0.0.8"
->>>>>>> 1d4c57ea
 
 # ===================
 # Prometheus 
