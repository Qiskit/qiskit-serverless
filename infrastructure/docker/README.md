--- conflicted
+++ resolved
@@ -49,8 +49,8 @@
 ```
 
 ### Versions
-<<<<<<< HEAD
-- Python == 3.7
+- Python == 3.9
+
 
 ## Repository Server
 
@@ -70,7 +70,4 @@
 ```
 
 ### Versions
-- Python == 3.9
-=======
-- Python == 3.9
->>>>>>> cdc13de0
+- Python == 3.9