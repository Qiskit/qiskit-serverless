--- conflicted
+++ resolved
@@ -51,7 +51,6 @@
       - 9411:9411
     networks:
       - safe-tier
-<<<<<<< HEAD
   postgres:
     image: postgres
     environment:
@@ -109,11 +108,9 @@
       - safe-tier
     depends_on:
       - keycloak
-=======
   prometheus:
     image: prom/prometheus:v2.42.0
     ports:
       - 9000:9090
->>>>>>> 7702b4e6
 networks:
   safe-tier: