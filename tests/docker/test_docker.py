--- conflicted
+++ resolved
@@ -389,7 +389,6 @@
         succeeded_jobs = serverless_client.jobs(status="SUCCEEDED")
         assert len(succeeded_jobs) >= 3
 
-<<<<<<< HEAD
     def test_logs(self, serverless_client: ServerlessClient):
         """Integration test for logs."""
 
@@ -413,7 +412,7 @@
 ERROR:user: User log
 """
         )
-=======
+
     def test_wrong_function_name(self, serverless_client: ServerlessClient):
         """Integration test for retrieving a function that isn't accessible."""
 
@@ -435,5 +434,4 @@
         with raises(QiskitServerlessException) as exc_info:
             serverless_client.function("wrong-title")
 
-        assert str(exc_info.value) == expected_message
->>>>>>> c8f81291
+        assert str(exc_info.value) == expected_message